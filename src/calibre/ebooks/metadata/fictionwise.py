--- conflicted
+++ resolved
@@ -32,12 +32,8 @@
         try:
             self.results = search(self.title, self.book_author, self.publisher,
                 self.isbn, max_results=10, verbose=self.verbose)
-<<<<<<< HEAD
-        except Exception, e:
+        except Exception as e:
             import traceback
-=======
-        except Exception as e:
->>>>>>> ee447c7f
             self.exception = e
             self.tb = traceback.format_exc()
 
@@ -105,19 +101,13 @@
 
         try:
             raw = browser.open_novisit(self.BASE_URL, self.urldata, timeout=timeout).read()
-<<<<<<< HEAD
-        except Exception, e:
+        except Exception as e:
             import socket
-=======
-        except Exception as e:
->>>>>>> ee447c7f
             report(verbose)
             if callable(getattr(e, 'getcode', None)) and \
                     e.getcode() == 404:
                 return None
-            attr = getattr(e, 'args', [None])
-            attr = attr if attr else [None]
-            if isinstance(attr[0], socket.timeout):
+            if isinstance(getattr(e, 'args', [None])[0], socket.timeout):
                 raise FictionwiseError(_('Fictionwise timed out. Try again later.'))
             raise FictionwiseError(_('Fictionwise encountered an error.'))
         if '<title>404 - ' in raw:
@@ -296,7 +286,7 @@
             self.clean_entry(entry, invalid_tags=inv_tags, invalid_xpath=inv_xpath)
             title = self.get_title(entry)
             authors = self.get_authors(entry)
-        except Exception, e:
+        except Exception as e:
             if verbose:
                 print _('Failed to get all details for an entry')
                 print e
@@ -318,21 +308,14 @@
 
     def get_individual_metadata(self, url, br, verbose):
         try:
-<<<<<<< HEAD
             raw = br.open_novisit(url).read()
-        except Exception, e:
+        except Exception as e:
             import socket
-=======
-            raw = browser.open_novisit(self.BASE_URL + linkdata).read()
-        except Exception as e:
->>>>>>> ee447c7f
             report(verbose)
             if callable(getattr(e, 'getcode', None)) and \
                     e.getcode() == 404:
                 return None
-            attr = getattr(e, 'args', [None])
-            attr = attr if attr else [None]
-            if isinstance(attr[0], socket.timeout):
+            if isinstance(getattr(e, 'args', [None])[0], socket.timeout):
                 raise FictionwiseError(_('Fictionwise timed out. Try again later.'))
             raise FictionwiseError(_('Fictionwise encountered an error.'))
         if '<title>404 - ' in raw:
@@ -350,7 +333,6 @@
                 report(verbose)
                 return None
 
-<<<<<<< HEAD
     def fetchdatathread(self, qbr, qsync, nb, url, verbose):
         try:
             browser = qbr.get(True)
@@ -394,45 +376,6 @@
             cons_thread.start()
             prod_thread.join()
             cons_thread.join()
-=======
-    def populate(self, entries, browser, verbose=False):
-        inv_tags ={'script': True, 'a': False, 'font': False, 'strong': False, 'b': False,
-            'ul': False, 'span': False}
-        inv_xpath =('./table',)
-        #single entry
-        if len(entries) == 1 and not isinstance(entries[0], str):
-            try:
-                entry = entries.xpath("//table[3]/tr/td[2]/table[1]/tr/td/font/table/tr/td")
-                self.clean_entry(entry, invalid_tags=inv_tags, invalid_xpath=inv_xpath)
-                title = self.get_title(entry)
-                #maybe strenghten the search
-                ratings =  self.get_rating(entry.xpath("./p/table")[1], verbose)
-                authors = self.get_authors(entry)
-            except Exception as e:
-                if verbose:
-                    print _('Failed to get all details for an entry')
-                    print e
-                return
-            self.append(self.fill_MI(entry, title, authors, ratings, verbose))
-        else:
-            #multiple entries
-            for x in entries:
-                try:
-                    entry = self.get_individual_metadata(browser, x, verbose)
-                    entry = entry.xpath("//table[3]/tr/td[2]/table[1]/tr/td/font/table/tr/td")[0]
-                    self.clean_entry(entry, invalid_tags=inv_tags, invalid_xpath=inv_xpath)
-                    title = self.get_title(entry)
-                    #maybe strenghten the search
-                    ratings =  self.get_rating(entry.xpath("./p/table")[1], verbose)
-                    authors = self.get_authors(entry)
-                except Exception as e:
-                    if verbose:
-                        print _('Failed to get all details for an entry')
-                        print e
-                    continue
-                self.append(self.fill_MI(entry, title, authors, ratings, verbose))
->>>>>>> ee447c7f
-
 
 def search(title=None, author=None, publisher=None, isbn=None,
            min_viewability='none', verbose=False, max_results=5,
