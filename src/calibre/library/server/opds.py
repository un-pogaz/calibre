#!/usr/bin/env python
# vim:fileencoding=UTF-8:ts=4:sw=4:sta:et:sts=4:ai

__license__   = 'GPL v3'
__copyright__ = '2010, Kovid Goyal <kovid@kovidgoyal.net>'
__docformat__ = 'restructuredtext en'

import hashlib, binascii
from functools import partial
from itertools import repeat

from lxml import etree, html
from lxml.builder import ElementMaker
import cherrypy
import routes

from calibre.constants import __appname__
from calibre.ebooks.metadata import fmt_sidx
from calibre.library.comments import comments_to_html
from calibre.library.server import custom_fields_to_display
from calibre.library.server.utils import format_tag_string, Offsets
from calibre import guess_type, prepare_string_for_xml as xml
from calibre.utils.icu import sort_key
from calibre.utils.ordered_dict import OrderedDict
from calibre.utils.config import tweaks

BASE_HREFS = {
        0 : '/stanza',
        1 : '/opds',
}

STANZA_FORMATS = frozenset(['epub', 'pdb', 'pdf', 'cbr', 'cbz', 'djvu'])

def url_for(name, version, **kwargs):
    if not name.endswith('_'):
        name += '_'
    return routes.url_for(name+str(version), **kwargs)

def hexlify(x):
    if isinstance(x, unicode):
        x = x.encode('utf-8')
    return binascii.hexlify(x)

def unhexlify(x):
    return binascii.unhexlify(x).decode('utf-8')

# Vocabulary for building OPDS feeds {{{
E = ElementMaker(namespace='http://www.w3.org/2005/Atom',
                 nsmap={
                     None   : 'http://www.w3.org/2005/Atom',
                     'dc'   : 'http://purl.org/dc/terms/',
                     'opds' : 'http://opds-spec.org/2010/catalog',
                     })


FEED    = E.feed
TITLE   = E.title
ID      = E.id

def UPDATED(dt, *args, **kwargs):
    return E.updated(dt.strftime('%Y-%m-%dT%H:%M:%S+00:00'), *args, **kwargs)

LINK = partial(E.link, type='application/atom+xml')
NAVLINK = partial(E.link,
        type='application/atom+xml;type=feed;profile=opds-catalog')

def SEARCH_LINK(base_href, *args, **kwargs):
    kwargs['rel'] = 'search'
    kwargs['title'] = 'Search'
    kwargs['href'] = base_href+'/search/{searchTerms}'
    return LINK(*args, **kwargs)

def AUTHOR(name, uri=None):
    args = [E.name(name)]
    if uri is not None:
        args.append(E.uri(uri))
    return E.author(*args)

SUBTITLE = E.subtitle

def NAVCATALOG_ENTRY(base_href, updated, title, description, query, version=0):
    href = base_href+'/navcatalog/'+hexlify(query)
    id_ = 'calibre-navcatalog:'+str(hashlib.sha1(href).hexdigest())
    return E.entry(
        TITLE(title),
        ID(id_),
        UPDATED(updated),
        E.content(description, type='text'),
        NAVLINK(href=href)
    )

START_LINK = partial(NAVLINK, rel='start')
UP_LINK = partial(NAVLINK, rel='up')
FIRST_LINK = partial(NAVLINK, rel='first')
LAST_LINK  = partial(NAVLINK, rel='last')
NEXT_LINK  = partial(NAVLINK, rel='next', title='Next')
PREVIOUS_LINK  = partial(NAVLINK, rel='previous')

def html_to_lxml(raw):
    raw = u'<div>%s</div>'%raw
    root = html.fragment_fromstring(raw)
    root.set('xmlns', "http://www.w3.org/1999/xhtml")
    raw = etree.tostring(root, encoding=None)
    try:
        return etree.fromstring(raw)
    except:
        for x in root.iterdescendants():
            remove = []
            for attr in x.attrib:
                if ':' in attr:
                    remove.append(attr)
            for a in remove:
                del x.attrib[a]
        raw = etree.tostring(root, encoding=None)
        return etree.fromstring(raw)


def CATALOG_ENTRY(item, item_kind, base_href, version, updated,
                  ignore_count=False, add_kind=False):
    id_ = 'calibre:category:'+item.name
    iid = 'N' + item.name
    if item.id is not None:
        iid = 'I' + str(item.id)
        iid += ':'+item_kind
    link = NAVLINK(href = base_href + '/' + hexlify(iid))
    count = (_('%d books') if item.count > 1 else _('%d book'))%item.count
    if ignore_count:
        count = ''
    if item.category == 'authors' and \
            tweaks['categories_use_field_for_author_name'] == 'author_sort':
        name = item.sort
    else:
        name = item.name
    return E.entry(
            TITLE(name + ('' if not add_kind else ' (%s)'%item_kind)),
            ID(id_),
            UPDATED(updated),
            E.content(count, type='text'),
            link
            )

def CATALOG_GROUP_ENTRY(item, category, base_href, version, updated):
    id_ = 'calibre:category-group:'+category+':'+item.text
    iid = item.text
    link = NAVLINK(href = base_href + '/' + hexlify(iid))
    return E.entry(
            TITLE(item.text),
            ID(id_),
            UPDATED(updated),
            E.content(_('%d items')%item.count, type='text'),
            link
            )

def ACQUISITION_ENTRY(item, version, db, updated, CFM, CKEYS, prefix):
    FM = db.FIELD_MAP
    title = item[FM['title']]
    if not title:
        title = _('Unknown')
    authors = item[FM['authors']]
    if not authors:
        authors = _('Unknown')
    authors = ' & '.join([i.replace('|', ',') for i in
                                    authors.split(',')])
    extra = []
    rating = item[FM['rating']]
    if rating > 0:
        rating = u''.join(repeat(u'\u2605', int(rating/2.)))
        extra.append(_('RATING: %s<br />')%rating)
    tags = item[FM['tags']]
    if tags:
        extra.append(_('TAGS: %s<br />')%xml(format_tag_string(tags, ',',
                                                           ignore_max=True,
                                                           no_tag_count=True)))
    series = item[FM['series']]
    if series:
        extra.append(_('SERIES: %s [%s]<br />')%\
                (xml(series),
                fmt_sidx(float(item[FM['series_index']]))))
    for key in CKEYS:
        mi = db.get_metadata(item[CFM['id']['rec_index']], index_is_id=True)
        name, val = mi.format_field(key)
        if val:
            datatype = CFM[key]['datatype']
            if datatype == 'text' and CFM[key]['is_multiple']:
                extra.append('%s: %s<br />'%(xml(name), xml(format_tag_string(val, ',',
                                                           ignore_max=True,
                                                           no_tag_count=True))))
            elif datatype == 'comments':
                extra.append('%s: %s<br />'%(xml(name), comments_to_html(unicode(val))))
            else:
                extra.append('%s: %s<br />'%(xml(name), xml(unicode(val))))
    comments = item[FM['comments']]
    if comments:
        comments = comments_to_html(comments)
        extra.append(comments)
    if extra:
        extra = html_to_lxml('\n'.join(extra))
    idm = 'calibre' if version == 0 else 'uuid'
    id_ = 'urn:%s:%s'%(idm, item[FM['uuid']])
    ans = E.entry(TITLE(title), E.author(E.name(authors)), ID(id_),
            UPDATED(updated))
    if len(extra):
        ans.append(E.content(extra, type='xhtml'))
    formats = item[FM['formats']]
    if formats:
        for fmt in formats.split(','):
            fmt = fmt.lower()
            mt = guess_type('a.'+fmt)[0]
            href = prefix + '/get/%s/%s'%(fmt, item[FM['id']])
            if mt:
                link = E.link(type=mt, href=href)
                if version > 0:
                    link.set('rel', "http://opds-spec.org/acquisition")
                ans.append(link)
    ans.append(E.link(type='image/jpeg', href=prefix+'/get/cover/%s'%item[FM['id']],
        rel="x-stanza-cover-image" if version == 0 else
        "http://opds-spec.org/cover"))
    ans.append(E.link(type='image/jpeg', href=prefix+'/get/thumb/%s'%item[FM['id']],
        rel="x-stanza-cover-image-thumbnail" if version == 0 else
        "http://opds-spec.org/thumbnail"))

    return ans


# }}}

class Feed(object): # {{{

    def __init__(self, id_, updated, version, subtitle=None,
            title=__appname__ + ' ' + _('Library'),
            up_link=None, first_link=None, last_link=None,
            next_link=None, previous_link=None):
        self.base_href = url_for('opds', version)

        self.root = \
            FEED(
                    TITLE(title),
                    AUTHOR(__appname__, uri='http://calibre-ebook.com'),
                    ID(id_),
                    UPDATED(updated),
                    SEARCH_LINK(self.base_href),
                    START_LINK(href=self.base_href)
                )
        if up_link:
            self.root.append(UP_LINK(href=up_link))
        if first_link:
            self.root.append(FIRST_LINK(href=first_link))
        if last_link:
            self.root.append(LAST_LINK(href=last_link))
        if next_link:
            self.root.append(NEXT_LINK(href=next_link))
        if previous_link:
            self.root.append(PREVIOUS_LINK(href=previous_link))
        if subtitle:
            self.root.insert(1, SUBTITLE(subtitle))

    def __str__(self):
        return etree.tostring(self.root, pretty_print=True, encoding='utf-8',
                xml_declaration=True)
    # }}}

class TopLevel(Feed): # {{{

    def __init__(self,
            updated,  # datetime object in UTC
            categories,
            version,
            id_       = 'urn:calibre:main',
            subtitle  = _('Books in your library')
            ):
        Feed.__init__(self, id_, updated, version, subtitle=subtitle)

        subc = partial(NAVCATALOG_ENTRY, self.base_href, updated,
                version=version)
        subcatalogs = [subc(_('By ')+title,
            _('Books sorted by ') + desc, q) for title, desc, q in
            categories]
        for x in subcatalogs:
            self.root.append(x)
# }}}

class NavFeed(Feed):

    def __init__(self, id_, updated, version, offsets, page_url, up_url):
        kwargs = {'up_link': up_url}
        kwargs['first_link'] = page_url
        kwargs['last_link']  = page_url+'?offset=%d'%offsets.last_offset
        if offsets.offset > 0:
            kwargs['previous_link'] = \
                page_url+'?offset=%d'%offsets.previous_offset
        if offsets.next_offset > -1:
            kwargs['next_link'] = \
                page_url+'?offset=%d'%offsets.next_offset
        Feed.__init__(self, id_, updated, version, **kwargs)

class AcquisitionFeed(NavFeed):

    def __init__(self, updated, id_, items, offsets, page_url, up_url, version,
            db, prefix):
        NavFeed.__init__(self, id_, updated, version, offsets, page_url, up_url)
        CFM = db.field_metadata
        CKEYS = [key for key in sorted(custom_fields_to_display(db),
                                       key=lambda x: sort_key(CFM[x]['name']))]
        for item in items:
            self.root.append(ACQUISITION_ENTRY(item, version, db, updated,
                                               CFM, CKEYS, prefix))

class CategoryFeed(NavFeed):

    def __init__(self, items, which, id_, updated, version, offsets, page_url, up_url, db):
        NavFeed.__init__(self, id_, updated, version, offsets, page_url, up_url)
        base_href = self.base_href + '/category/' + hexlify(which)
        ignore_count = False
        if which == 'search':
            ignore_count = True
        for item in items:
            self.root.append(CATALOG_ENTRY(item, item.category, base_href, version,
                                           updated, ignore_count=ignore_count,
                                           add_kind=which != item.category))

class CategoryGroupFeed(NavFeed):

    def __init__(self, items, which, id_, updated, version, offsets, page_url, up_url):
        NavFeed.__init__(self, id_, updated, version, offsets, page_url, up_url)
        base_href = self.base_href + '/categorygroup/' + hexlify(which)
        for item in items:
            self.root.append(CATALOG_GROUP_ENTRY(item, which, base_href, version, updated))



class OPDSServer(object):

    def add_routes(self, connect):
        for version in (0, 1):
            base_href = BASE_HREFS[version]
            ver = str(version)
            connect('opds_'+ver, base_href, self.opds, version=version)
            connect('opdst_'+ver, base_href+'/', self.opds, version=version)
            connect('opdsnavcatalog_'+ver, base_href+'/navcatalog/{which}',
                    self.opds_navcatalog, version=version)
            connect('opdscategory_'+ver, base_href+'/category/{category}/{which}',
                    self.opds_category, version=version)
            connect('opdscategorygroup_'+ver, base_href+'/categorygroup/{category}/{which}',
                    self.opds_category_group, version=version)
            connect('opdssearch_'+ver, base_href+'/search/{query}',
                    self.opds_search, version=version)

    def get_opds_allowed_ids_for_version(self, version):
        search = '' if version > 0 else ' or '.join(['format:='+x for x in
            STANZA_FORMATS])
        ids = self.search_cache(search)
        return ids

    def get_opds_acquisition_feed(self, ids, offset, page_url, up_url, id_,
            sort_by='title', ascending=True, version=0):
        idx = self.db.FIELD_MAP['id']
        ids &= self.get_opds_allowed_ids_for_version(version)
        if not ids:
            raise cherrypy.HTTPError(404, 'No books found')
        items = [x for x in self.db.data.iterall() if x[idx] in ids]
        self.sort(items, sort_by, ascending)
        max_items = self.opts.max_opds_items
        offsets = Offsets(offset, max_items, len(items))
        items = items[offsets.offset:offsets.offset+max_items]
        updated = self.db.last_modified()
        cherrypy.response.headers['Last-Modified'] = self.last_modified(updated)
        cherrypy.response.headers['Content-Type'] = 'application/atom+xml;profile=opds-catalog'
        return str(AcquisitionFeed(updated, id_, items, offsets,
                                   page_url, up_url, version, self.db,
                                   self.opts.url_prefix))

    def opds_search(self, query=None, version=0, offset=0):
        try:
            offset = int(offset)
            version = int(version)
        except:
            raise cherrypy.HTTPError(404, 'Not found')
        if query is None or version not in BASE_HREFS:
            raise cherrypy.HTTPError(404, 'Not found')
        try:
            ids = self.search_cache(query)
        except:
            raise cherrypy.HTTPError(404, 'Search: %r not understood'%query)
        page_url = url_for('opdssearch', version, query=query)
        return self.get_opds_acquisition_feed(ids, offset, page_url,
                url_for('opds', version), 'calibre-search:'+query,
                version=version)

    def get_opds_all_books(self, which, page_url, up_url, version=0, offset=0):
        try:
            offset = int(offset)
            version = int(version)
        except:
            raise cherrypy.HTTPError(404, 'Not found')
        if which not in ('title', 'newest') or version not in BASE_HREFS:
            raise cherrypy.HTTPError(404, 'Not found')
        sort = 'timestamp' if which == 'newest' else 'title'
        ascending = which == 'title'
        ids = self.get_opds_allowed_ids_for_version(version)
        return self.get_opds_acquisition_feed(ids, offset, page_url, up_url,
                id_='calibre-all:'+sort, sort_by=sort, ascending=ascending,
                version=version)

    # Categories {{{

    def opds_category_group(self, category=None, which=None, version=0, offset=0):
        try:
            offset = int(offset)
            version = int(version)
        except:
            raise cherrypy.HTTPError(404, 'Not found')

        if not which or not category or version not in BASE_HREFS:
            raise cherrypy.HTTPError(404, 'Not found')

        categories = self.categories_cache(
                self.get_opds_allowed_ids_for_version(version))
        page_url = url_for('opdscategorygroup', version, category=category, which=which)

        category = unhexlify(category)
        if category not in categories:
            raise cherrypy.HTTPError(404, 'Category %r not found'%which)
        which = unhexlify(which)
        owhich = hexlify('N'+which)
        up_url = url_for('opdsnavcatalog', version, which=owhich)
        items = categories[category]
        def belongs(x, which):
            return getattr(x, 'sort', x.name).lower().startswith(which.lower())
        items = [x for x in items if belongs(x, which)]
        if not items:
            raise cherrypy.HTTPError(404, 'No items in group %r:%r'%(category,
                which))
        updated = self.db.last_modified()

        id_ = 'calibre-category-group-feed:'+category+':'+which

        max_items = self.opts.max_opds_items
        offsets = Offsets(offset, max_items, len(items))
        items = list(items)[offsets.offset:offsets.offset+max_items]

        cherrypy.response.headers['Last-Modified'] = self.last_modified(updated)
        cherrypy.response.headers['Content-Type'] = 'application/atom+xml'

        return str(CategoryFeed(items, category, id_, updated, version, offsets,
            page_url, up_url, self.db))


    def opds_navcatalog(self, which=None, version=0, offset=0):
        try:
            offset = int(offset)
            version = int(version)
        except:
            raise cherrypy.HTTPError(404, 'Not found')

        if not which or version not in BASE_HREFS:
            raise cherrypy.HTTPError(404, 'Not found')
        page_url = url_for('opdsnavcatalog', version, which=which)
        up_url = url_for('opds', version)
        which = unhexlify(which)
        type_ = which[0]
        which = which[1:]
        if type_ == 'O':
            return self.get_opds_all_books(which, page_url, up_url,
                    version=version, offset=offset)
        elif type_ == 'N':
            return self.get_opds_navcatalog(which, page_url, up_url,
                    version=version, offset=offset)
        raise cherrypy.HTTPError(404, 'Not found')

    def get_opds_navcatalog(self, which, page_url, up_url, version=0, offset=0):
        categories = self.categories_cache(
                self.get_opds_allowed_ids_for_version(version))
        if which not in categories:
            raise cherrypy.HTTPError(404, 'Category %r not found'%which)

        items = categories[which]
        updated = self.db.last_modified()

        id_ = 'calibre-category-feed:'+which

        MAX_ITEMS = self.opts.max_opds_ungrouped_items

        if len(items) <= MAX_ITEMS:
            max_items = self.opts.max_opds_items
            offsets = Offsets(offset, max_items, len(items))
            items = list(items)[offsets.offset:offsets.offset+max_items]
            ans = CategoryFeed(items, which, id_, updated, version, offsets,
                page_url, up_url, self.db)
        else:
            class Group:
                def __init__(self, text, count):
                    self.text, self.count = text, count

            starts = set([])
            for x in items:
                val = getattr(x, 'sort', x.name)
                if not val:
                    val = 'A'
                starts.add(val[0].upper())
            category_groups = OrderedDict()
            for x in sorted(starts, key=sort_key):
                category_groups[x] = len([y for y in items if
                    getattr(y, 'sort', y.name).startswith(x)])
            items = [Group(x, y) for x, y in category_groups.items()]
            max_items = self.opts.max_opds_items
            offsets = Offsets(offset, max_items, len(items))
            items = items[offsets.offset:offsets.offset+max_items]
            ans = CategoryGroupFeed(items, which, id_, updated, version, offsets,
                page_url, up_url)

        cherrypy.response.headers['Last-Modified'] = self.last_modified(updated)
        cherrypy.response.headers['Content-Type'] = 'application/atom+xml'

        return str(ans)

    def opds_category(self, category=None, which=None, version=0, offset=0):
        try:
            offset = int(offset)
            version = int(version)
        except:
            raise cherrypy.HTTPError(404, 'Not found')

        if not which or not category or version not in BASE_HREFS:
            raise cherrypy.HTTPError(404, 'Not found')
        page_url = url_for('opdscategory', version, which=which,
                category=category)
        up_url = url_for('opdsnavcatalog', version, which=category)

        which, category = unhexlify(which), unhexlify(category)
        type_ = which[0]
        which = which[1:]
        if type_ == 'I':
            try:
                p = which.index(':')
                category = which[p+1:]
                which = int(which[:p])
            except:
                raise cherrypy.HTTPError(404, 'Tag %r not found'%which)

        categories = self.categories_cache(
                self.get_opds_allowed_ids_for_version(version))
        if category not in categories:
            raise cherrypy.HTTPError(404, 'Category %r not found'%which)

        if category == 'search':
            try:
                ids = self.search_cache('search:"%s"'%which)
            except:
                raise cherrypy.HTTPError(404, 'Search: %r not understood'%which)
            return self.get_opds_acquisition_feed(ids, offset, page_url,
                    up_url, 'calibre-search:'+which,
                    version=version)

        if type_ != 'I':
            raise cherrypy.HTTPError(404, 'Non id categories not supported')

        ids = self.db.get_books_for_category(category, which)
        sort_by = 'series' if category == 'series' else 'title'

        return self.get_opds_acquisition_feed(ids, offset, page_url,
                up_url, 'calibre-category:'+category+':'+str(which),
                version=version, sort_by=sort_by)

    # }}}


    def opds(self, version=0):
        version = int(version)
        if version not in BASE_HREFS:
            raise cherrypy.HTTPError(404, 'Not found')
        categories = self.categories_cache(
                self.get_opds_allowed_ids_for_version(version))
        category_meta = self.db.field_metadata
        cats = [
                (_('Newest'), _('Date'), 'Onewest'),
                (_('Title'), _('Title'), 'Otitle'),
                ]
        def getter(x):
            return category_meta[x]['name'].lower()
        for category in sorted(categories, key=lambda x: sort_key(getter(x))):
            if len(categories[category]) == 0:
                continue
<<<<<<< HEAD
            if category == 'formats' or category == 'identifiers':
=======
            if category in ('formats', 'identifiers'):
>>>>>>> 27e95b86
                continue
            meta = category_meta.get(category, None)
            if meta is None:
                continue
            cats.append((meta['name'], meta['name'], 'N'+category))
        updated = self.db.last_modified()

        cherrypy.response.headers['Last-Modified'] = self.last_modified(updated)
        cherrypy.response.headers['Content-Type'] = 'application/atom+xml'

        feed = TopLevel(updated, cats, version)

        return str(feed)


<|MERGE_RESOLUTION|>--- conflicted
+++ resolved
@@ -580,11 +580,7 @@
         for category in sorted(categories, key=lambda x: sort_key(getter(x))):
             if len(categories[category]) == 0:
                 continue
-<<<<<<< HEAD
-            if category == 'formats' or category == 'identifiers':
-=======
             if category in ('formats', 'identifiers'):
->>>>>>> 27e95b86
                 continue
             meta = category_meta.get(category, None)
             if meta is None:
