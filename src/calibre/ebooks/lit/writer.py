'''
Basic support for writing LIT files.
'''
from __future__ import with_statement

__license__   = 'GPL v3'
__copyright__ = '2008, Marshall T. Vandegrift <llasram@gmail.com>'

import sys
import os
from cStringIO import StringIO
from struct import pack
from itertools import izip, count, chain
import time
import random
import re
import copy
import uuid
import functools
import logging
from urlparse import urldefrag
from urllib import unquote as urlunquote
from lxml import etree
from calibre.ebooks.lit.reader import DirectoryEntry
import calibre.ebooks.lit.maps as maps
from calibre.ebooks.oeb.base import OEB_DOCS, OEB_STYLES, OEB_CSS_MIME, \
    CSS_MIME, OPF_MIME, XML_NS, XML
<<<<<<< HEAD
from calibre.ebooks.oeb.base import namespace, barename, urlnormalize, xpath
from calibre.ebooks.oeb.base import FauxLogger, OEBBook
from calibre.ebooks.oeb.stylizer import Stylizer
=======
from calibre.ebooks.lit.oeb import namespace, barename, urlnormalize, xpath
from calibre.ebooks.lit.oeb import prefixname, FauxLogger, OEBBook
from calibre.ebooks.lit.stylizer import Stylizer
>>>>>>> 12935cec
from calibre.ebooks.lit.lzx import Compressor
import calibre
from calibre import LoggingInterface
from calibre import plugins
msdes, msdeserror = plugins['msdes']
import calibre.ebooks.lit.mssha1 as mssha1
from calibre.customize.ui import run_plugins_on_postprocess

__all__ = ['LitWriter']

LIT_IMAGES = set(['image/png', 'image/jpeg', 'image/gif'])
LIT_MIMES = OEB_DOCS | OEB_STYLES | LIT_IMAGES

MS_COVER_TYPE = 'other.ms-coverimage-standard'
ALL_MS_COVER_TYPES = [
    (MS_COVER_TYPE, 'Standard cover image'),
    ('other.ms-thumbimage-standard', 'Standard thumbnail image'),
    ('other.ms-coverimage', 'PocketPC cover image'),
    ('other.ms-thumbimage', 'PocketPC thumbnail image'),
    ]

def invert_tag_map(tag_map):
    tags, dattrs, tattrs = tag_map
    tags = dict((tags[i], i) for i in xrange(len(tags)))
    dattrs = dict((v, k) for k, v in dattrs.items())
    tattrs = [dict((v, k) for k, v in (map or {}).items()) for map in tattrs]
    for map in tattrs:
        if map: map.update(dattrs)
    tattrs[0] = dattrs
    return tags, tattrs

OPF_MAP = invert_tag_map(maps.OPF_MAP)
HTML_MAP = invert_tag_map(maps.HTML_MAP)

LIT_MAGIC = 'ITOLITLS'

LITFILE_GUID = "{0A9007C1-4076-11D3-8789-0000F8105754}"
PIECE3_GUID = "{0A9007C3-4076-11D3-8789-0000F8105754}"
PIECE4_GUID = "{0A9007C4-4076-11D3-8789-0000F8105754}"
DESENCRYPT_GUID = "{67F6E4A2-60BF-11D3-8540-00C04F58C3CF}"
LZXCOMPRESS_GUID = "{0A9007C6-4076-11D3-8789-0000F8105754}"

def packguid(guid):
    values = guid[1:9], guid[10:14], guid[15:19], \
        guid[20:22], guid[22:24], guid[25:27], guid[27:29], \
        guid[29:31], guid[31:33], guid[33:35], guid[35:37]
    values = [int(value, 16) for value in values]
    return pack("<LHHBBBBBBBB", *values)

FLAG_OPENING = (1 << 0)
FLAG_CLOSING = (1 << 1)
FLAG_BLOCK = (1 << 2)
FLAG_HEAD = (1 << 3)
FLAG_ATOM = (1 << 4)
FLAG_CUSTOM  = (1 << 15)
ATTR_NUMBER  = 0xffff

PIECE_SIZE = 16
PRIMARY_SIZE = 40
SECONDARY_SIZE = 232
DCHUNK_SIZE = 0x2000
CCHUNK_SIZE = 0x0200
ULL_NEG1 = 0xffffffffffffffff
ROOT_OFFSET = 1284508585713721976
ROOT_SIZE = 4165955342166943123

BLOCK_CAOL = \
    "\x43\x41\x4f\x4c\x02\x00\x00\x00" \
    "\x50\x00\x00\x00\x37\x13\x03\x00" \
    "\x00\x00\x00\x00\x00\x20\x00\x00" \
    "\x00\x02\x00\x00\x00\x00\x10\x00" \
    "\x00\x00\x02\x00\x00\x00\x00\x00" \
    "\x00\x00\x00\x00\x00\x00\x00\x00"
BLOCK_ITSF = \
    "\x49\x54\x53\x46\x04\x00\x00\x00" \
    "\x20\x00\x00\x00\x01\x00\x00\x00"

MSDES_CONTROL = \
    "\x03\x00\x00\x00\x29\x17\x00\x00" \
    "\x01\x00\x00\x00\xa5\xa5\x00\x00"
LZXC_CONTROL = \
    "\x07\x00\x00\x00\x4c\x5a\x58\x43" \
    "\x03\x00\x00\x00\x04\x00\x00\x00" \
    "\x04\x00\x00\x00\x02\x00\x00\x00" \
    "\x00\x00\x00\x00\x00\x00\x00\x00"

COLLAPSE = re.compile(r'[ \t\r\n\v]+')

def decint(value):
    bytes = []
    while True:
        b = value & 0x7f
        value >>= 7
        if bytes:
            b |= 0x80
        bytes.append(chr(b))
        if value == 0:
            break
    return ''.join(reversed(bytes))

def randbytes(n):
    return ''.join(chr(random.randint(0, 255)) for x in xrange(n))

def warn(x):
    print x

class ReBinary(object):
    NSRMAP = {'': None, XML_NS: 'xml'}
    
    def __init__(self, root, path, oeb, map=HTML_MAP, logger=FauxLogger()):
        self.path = path
        self.logger = logger
        self.dir = os.path.dirname(path)
        self.manifest = oeb.manifest
        self.tags, self.tattrs = map
        self.buf = StringIO()
        self.anchors = []
        self.page_breaks = []
        self.is_html  = is_html = map is HTML_MAP
        self.stylizer = Stylizer(root, path, oeb) if is_html else None
        self.tree_to_binary(root)
        self.content = self.buf.getvalue()
        self.ahc = self.build_ahc() if is_html else None
        self.aht = self.build_aht() if is_html else None

    def write(self, *values):
        for value in values:
            if isinstance(value, (int, long)):
                value = unichr(value)
            self.buf.write(value.encode('utf-8'))

    def is_block(self, style):
        return style['display'] not in ('inline', 'inline-block')
            
    def tree_to_binary(self, elem, nsrmap=NSRMAP, parents=[],
                       inhead=False, preserve=False):
        if not isinstance(elem.tag, basestring):
            self.write(etree.tostring(elem))
            return
        nsrmap = copy.copy(nsrmap)
        attrib = dict(elem.attrib)
        style = self.stylizer.style(elem) if self.stylizer else None
        for key, value in elem.nsmap.items():
            if value not in nsrmap or nsrmap[value] != key:
                xmlns = ('xmlns:' + key) if key else 'xmlns'
                attrib[xmlns] = value
            nsrmap[value] = key
        tag = prefixname(elem.tag, nsrmap)
        tag_offset = self.buf.tell()
        if tag == 'head':
            inhead = True
        flags = FLAG_OPENING
        if not elem.text and len(elem) == 0:
            flags |= FLAG_CLOSING
        if inhead:
            flags |= FLAG_HEAD
        if style and self.is_block(style):
            flags |= FLAG_BLOCK
        self.write(0, flags)
        tattrs = self.tattrs[0]
        if tag in self.tags:
            index = self.tags[tag]
            self.write(index)
            if self.tattrs[index]:
                tattrs = self.tattrs[index]
        else:
            self.write(FLAG_CUSTOM, len(tag)+1, tag)
        last_break = self.page_breaks[-1][0] if self.page_breaks else None
        if style and last_break != tag_offset \
           and style['page-break-before'] not in ('avoid', 'auto'):
            self.page_breaks.append((tag_offset, list(parents)))
        for attr, value in attrib.items():
            attr = prefixname(attr, nsrmap)
            if attr in ('href', 'src'):
                value = urlnormalize(value)
                path, frag = urldefrag(value)
                prefix = unichr(3)
                if path in self.manifest.hrefs:
                    prefix = unichr(2)
                    value = self.manifest.hrefs[path].id
                    if frag:
                        value = '#'.join((value, frag))
                value = prefix + value
            elif attr in ('id', 'name'):
                self.anchors.append((value, tag_offset))
            elif attr.startswith('ms--'):
                attr = '%' + attr[4:]
            elif tag == 'link' and attr == 'type' and value in OEB_STYLES:
                value = OEB_CSS_MIME
            if attr in tattrs:
                self.write(tattrs[attr])
            else:
                self.write(FLAG_CUSTOM, len(attr)+1, attr)
            try:
                self.write(ATTR_NUMBER, int(value)+1)
            except ValueError:
                self.write(len(value)+1, value)
        self.write(0)
        old_preserve = preserve
        if style:
            preserve = (style['white-space'] in ('pre', 'pre-wrap'))
        xml_space = elem.get(XML('space'))
        if xml_space == 'preserve':
            preserve = True
        elif xml_space == 'normal':
            preserve = False
        if elem.text:
            if preserve:
                self.write(elem.text)
            elif len(elem) == 0 or not elem.text.isspace():
                self.write(COLLAPSE.sub(' ', elem.text))
            # else: de nada
        parents.append(tag_offset)
        child = cstyle = nstyle = None
        for next in chain(elem, [None]):
            if self.stylizer:
                nstyle = None if next is None else self.stylizer.style(next)
            if child is not None:
                if not preserve \
                   and (inhead or not nstyle
                        or self.is_block(cstyle)
                        or self.is_block(nstyle)) \
                   and child.tail and child.tail.isspace():
                    child.tail = None
                self.tree_to_binary(child, nsrmap, parents, inhead, preserve)
            child, cstyle = next, nstyle
        parents.pop()
        preserve = old_preserve
        if not flags & FLAG_CLOSING:
            self.write(0, (flags & ~FLAG_OPENING) | FLAG_CLOSING, 0)
        if elem.tail and tag != 'html':
            tail = elem.tail
            if not preserve:
                tail = COLLAPSE.sub(' ', tail)
            self.write(tail)
        if style and style['page-break-after'] not in ('avoid', 'auto'):
            self.page_breaks.append((self.buf.tell(), list(parents)))

    def build_ahc(self):
        if len(self.anchors) > 6:
            self.logger.log_warn("More than six anchors in file %r. " \
                "Some links may not work properly." % self.path)
        data = StringIO()
        data.write(unichr(len(self.anchors)).encode('utf-8'))
        for anchor, offset in self.anchors:
            data.write(unichr(len(anchor)).encode('utf-8'))
            data.write(anchor)
            data.write(pack('<I', offset))
        return data.getvalue()

    def build_aht(self):
        return pack('<I', 0)


def preserve(function):
    def wrapper(self, *args, **kwargs):
        opos = self._stream.tell()
        try:
            return function(self, *args, **kwargs)
        finally:
            self._stream.seek(opos)
    functools.update_wrapper(wrapper, function)
    return wrapper
    
class LitWriter(object):
    def __init__(self, oeb, logger=FauxLogger()):
        self._oeb = oeb
        self._logger = logger
        self._litize_oeb()

    def _litize_oeb(self):
        oeb = self._oeb
        oeb.metadata.add('calibre-oeb2lit-version', calibre.__version__)
        cover = None
        if oeb.metadata.cover:
            id = str(oeb.metadata.cover[0])
            cover = oeb.manifest[id]
        elif MS_COVER_TYPE in oeb.guide:
            href = oeb.guide[MS_COVER_TYPE].href
            cover = oeb.manifest.hrefs[href]
        elif 'cover' in oeb.guide:
            href = oeb.guide['cover'].href
            cover = oeb.manifest.hrefs[href]
        else:
            html = oeb.spine[0].data
            imgs = xpath(html, '//img[position()=1]')
            href = imgs[0].get('src') if imgs else None
            cover = oeb.manifest.hrefs[href] if href else None
        if cover:
            if not oeb.metadata.cover:
                oeb.metadata.add('cover', cover.id)
            for type, title in ALL_MS_COVER_TYPES:
                if type not in oeb.guide:
                    oeb.guide.add(type, title, cover.href)
        else:
            self._logger.log_warn('No suitable cover image found.')

    def dump(self, stream):
        self._stream = stream
        self._sections = [StringIO() for i in xrange(4)]
        self._directory = []
        self._meta = None
        self._dump()
        
    def _write(self, *data):
        for datum in data:
            self._stream.write(datum)

    @preserve
    def _writeat(self, pos, *data):
        self._stream.seek(pos)
        self._write(*data)

    def _tell(self):
        return self._stream.tell()
        
    def _dump(self):
        # Build content sections
        self._build_sections()

        # Build directory chunks
        dcounts, dchunks, ichunk = self._build_dchunks()

        # Write headers
        self._write(LIT_MAGIC)
        self._write(pack('<IIII',
            1, PRIMARY_SIZE, 5, SECONDARY_SIZE))
        self._write(packguid(LITFILE_GUID))
        offset = self._tell()
        pieces = list(xrange(offset, offset + (PIECE_SIZE * 5), PIECE_SIZE))
        self._write((5 * PIECE_SIZE) * '\0')
        aoli1 = len(dchunks) if ichunk else ULL_NEG1
        last = len(dchunks) - 1
        ddepth = 2 if ichunk else 1
        self._write(pack('<IIQQQQIIIIQIIQQQQIIIIQIIIIQ',
            2, 0x98, aoli1, 0, last, 0, DCHUNK_SIZE, 2, 0, ddepth, 0,
            len(self._directory), 0, ULL_NEG1, 0, 0, 0, CCHUNK_SIZE, 2,
            0, 1, 0, len(dcounts), 0, 0x100000, 0x20000, 0))
        self._write(BLOCK_CAOL)
        self._write(BLOCK_ITSF)
        conoff_offset = self._tell()
        timestamp = int(time.time())
        self._write(pack('<QII', 0, timestamp, 0x409))

        # Piece #0
        piece0_offset = self._tell()
        self._write(pack('<II', 0x1fe, 0))
        filesz_offset = self._tell()
        self._write(pack('<QQ', 0, 0))
        self._writeat(pieces[0], pack('<QQ',
            piece0_offset, self._tell() - piece0_offset))

        # Piece #1: Directory chunks
        piece1_offset = self._tell()
        number = len(dchunks) + ((ichunk and 1) or 0)
        self._write('IFCM', pack('<IIIQQ',
            1, DCHUNK_SIZE, 0x100000, ULL_NEG1, number))
        for dchunk in dchunks:
            self._write(dchunk)
        if ichunk:
            self._write(ichunk)
        self._writeat(pieces[1], pack('<QQ',
            piece1_offset, self._tell() - piece1_offset))

        # Piece #2: Count chunks
        piece2_offset = self._tell()
        self._write('IFCM', pack('<IIIQQ',
            1, CCHUNK_SIZE, 0x20000, ULL_NEG1, 1))
        cchunk = StringIO()
        last = 0
        for i, dcount in izip(count(), dcounts):
            cchunk.write(decint(last))
            cchunk.write(decint(dcount))
            cchunk.write(decint(i))
            last = dcount
        cchunk = cchunk.getvalue()
        rem = CCHUNK_SIZE - (len(cchunk) + 50)
        self._write('AOLL', pack('<IQQQQQ',
            rem, 0, ULL_NEG1, ULL_NEG1, 0, 1))
        filler = '\0' * rem
        self._write(cchunk, filler, pack('<H', len(dcounts)))
        self._writeat(pieces[2], pack('<QQ',
            piece2_offset, self._tell() - piece2_offset))
        
        # Piece #3: GUID3
        piece3_offset = self._tell()
        self._write(packguid(PIECE3_GUID))
        self._writeat(pieces[3], pack('<QQ',
            piece3_offset, self._tell() - piece3_offset))
        
        # Piece #4: GUID4
        piece4_offset = self._tell()
        self._write(packguid(PIECE4_GUID))
        self._writeat(pieces[4], pack('<QQ',
            piece4_offset, self._tell() - piece4_offset))

        # The actual section content
        content_offset = self._tell()
        self._writeat(conoff_offset, pack('<Q', content_offset))
        self._write(self._sections[0].getvalue())
        self._writeat(filesz_offset, pack('<Q', self._tell()))

    def _add_file(self, name, data, secnum=0):
        if len(data) > 0:
            section = self._sections[secnum]
            offset = section.tell()
            section.write(data)
        else:
            offset = 0
        self._directory.append(
            DirectoryEntry(name, secnum, offset, len(data)))

    def _add_folder(self, name, offset=0, size=0):
        if not name.endswith('/'):
            name += '/'
        self._directory.append(
            DirectoryEntry(name, 0, offset, size))

    def _djoin(self, *names):
        return '/'.join(names)
        
    def _build_sections(self):
        self._add_folder('/', ROOT_OFFSET, ROOT_SIZE)
        self._build_data()
        self._build_manifest()
        self._build_page_breaks()
        self._build_meta()
        self._build_drm_storage()
        self._build_version()
        self._build_namelist()
        self._build_storage()
        self._build_transforms()

    def _build_data(self):
        self._add_folder('/data')
        for item in self._oeb.manifest.values():
            if item.media_type not in LIT_MIMES:
                self._logger.log_warn("File %r of unknown media-type %r " \
                    "excluded from output." % (item.href, item.media_type))
                continue
            name = '/data/' + item.id
            data = item.data
            secnum = 0
            if not isinstance(data, basestring):
                self._add_folder(name)
                rebin = ReBinary(data, item.href, self._oeb, map=HTML_MAP,
                                 logger=self._logger)
                self._add_file(name + '/ahc', rebin.ahc, 0)
                self._add_file(name + '/aht', rebin.aht, 0)
                item.page_breaks = rebin.page_breaks
                data = rebin.content
                name = name + '/content'
                secnum = 1
            self._add_file(name, data, secnum)
            item.size = len(data)

    def _build_manifest(self):
        states = ['linear', 'nonlinear', 'css', 'images']
        manifest = dict((state, []) for state in states)
        for item in self._oeb.manifest.values():
            if item.spine_position is not None:
                key = 'linear' if item.linear else 'nonlinear'
                manifest[key].append(item)
            elif item.media_type == CSS_MIME:
                manifest['css'].append(item)
            elif item.media_type in LIT_IMAGES:
                manifest['images'].append(item)
        data = StringIO()
        data.write(pack('<Bc', 1, '\\'))
        offset = 0
        for state in states:
            items = manifest[state]
            items.sort()
            data.write(pack('<I', len(items)))
            for item in items:
                id, media_type = item.id, item.media_type
                href = urlunquote(item.href)
                item.offset = offset \
                    if state in ('linear', 'nonlinear') else 0
                data.write(pack('<I', item.offset))
                entry = [unichr(len(id)), unicode(id),
                         unichr(len(href)), unicode(href),
                         unichr(len(media_type)), unicode(media_type)]
                for value in entry:
                    data.write(value.encode('utf-8'))
                data.write('\0')
                offset += item.size
        self._add_file('/manifest', data.getvalue())

    def _build_page_breaks(self):
        pb1 = StringIO()
        pb2 = StringIO()
        pb3 = StringIO()
        pb3cur = 0
        bits = 0
        for item in self._oeb.spine:
            page_breaks = copy.copy(item.page_breaks)
            if not item.linear:
                page_breaks.insert(0, (0, []))
            for pbreak, parents in page_breaks:
                pb3cur = (pb3cur << 2) | 1
                if len(parents) > 1:
                    pb3cur |= 0x2
                bits += 2
                if bits >= 8:
                    pb3.write(pack('<B', pb3cur))
                    pb3cur = 0
                    bits = 0
                pbreak += item.offset
                pb1.write(pack('<II', pbreak, pb2.tell()))
                pb2.write(pack('<I', len(parents)))
                for parent in parents:
                    pb2.write(pack('<I', parent))
        if bits != 0:
            pb3cur <<= (8 - bits)
            pb3.write(pack('<B', pb3cur))
        self._add_file('/pb1', pb1.getvalue(), 0)
        self._add_file('/pb2', pb2.getvalue(), 0)
        self._add_file('/pb3', pb3.getvalue(), 0)
        
    def _build_meta(self):
        _, meta = self._oeb.to_opf1()[OPF_MIME]
        meta.attrib['ms--minimum_level'] = '0'
        meta.attrib['ms--attr5'] = '1'
        meta.attrib['ms--guid'] = '{%s}' % str(uuid.uuid4()).upper()
        rebin = ReBinary(meta, 'content.opf', self._oeb, map=OPF_MAP,
                         logger=self._logger)
        meta = rebin.content
        self._meta = meta
        self._add_file('/meta', meta)
        
    def _build_drm_storage(self):
        drmsource = u'Free as in freedom\0'.encode('utf-16-le')
        self._add_file('/DRMStorage/DRMSource', drmsource)
        tempkey = self._calculate_deskey([self._meta, drmsource])
        msdes.deskey(tempkey, msdes.EN0)
        self._add_file('/DRMStorage/DRMSealed', msdes.des("\0" * 16))
        self._bookkey = '\0' * 8
        self._add_file('/DRMStorage/ValidationStream', 'MSReader', 3)

    def _build_version(self):
        self._add_file('/Version', pack('<HH', 8, 1))

    def _build_namelist(self):
        data = StringIO()
        data.write(pack('<HH', 0x3c, len(self._sections)))
        names = ['Uncompressed', 'MSCompressed', 'EbEncryptDS',
                 'EbEncryptOnlyDS']
        for name in names:
            data.write(pack('<H', len(name)))
            data.write(name.encode('utf-16-le'))
            data.write('\0\0')
        self._add_file('::DataSpace/NameList', data.getvalue())

    def _build_storage(self):
        mapping = [(1, 'MSCompressed', (LZXCOMPRESS_GUID,)),
                   (2, 'EbEncryptDS', (LZXCOMPRESS_GUID, DESENCRYPT_GUID)),
                   (3, 'EbEncryptOnlyDS', (DESENCRYPT_GUID,)),]
        for secnum, name, transforms in mapping:
            root = '::DataSpace/Storage/' + name
            data = self._sections[secnum].getvalue()
            cdata, sdata, tdata, rdata = '', '', '', ''
            for guid in transforms:
                tdata = packguid(guid) + tdata
                sdata = sdata + pack('<Q', len(data))
                if guid == DESENCRYPT_GUID:
                    cdata = MSDES_CONTROL + cdata
                    if not data: continue
                    msdes.deskey(self._bookkey, msdes.EN0)
                    pad = 8 - (len(data) & 0x7)
                    if pad != 8:
                        data = data + ('\0' * pad)
                    data = msdes.des(data)
                elif guid == LZXCOMPRESS_GUID:
                    cdata = LZXC_CONTROL + cdata
                    if not data: continue
                    unlen = len(data)
                    lzx = Compressor(17)
                    data, rtable = lzx.compress(data, flush=True)
                    rdata = StringIO()
                    rdata.write(pack('<IIIIQQQQ',
                        3, len(rtable), 8, 0x28, unlen, len(data), 0x8000, 0))
                    for uncomp, comp in rtable[:-1]:
                        rdata.write(pack('<Q', comp))
                    rdata = rdata.getvalue()
            self._add_file(root + '/Content', data)
            self._add_file(root + '/ControlData', cdata)
            self._add_file(root + '/SpanInfo', sdata)
            self._add_file(root + '/Transform/List', tdata)
            troot = root + '/Transform'
            for guid in transforms:
                dname = self._djoin(troot, guid, 'InstanceData')
                self._add_folder(dname)
                if guid == LZXCOMPRESS_GUID:
                    dname += '/ResetTable'
                    self._add_file(dname, rdata)

    def _build_transforms(self):
        for guid in (LZXCOMPRESS_GUID, DESENCRYPT_GUID):
            self._add_folder('::Transform/'+ guid)
    
    def _calculate_deskey(self, hashdata):
        prepad = 2
        hash = mssha1.new()
        for data in hashdata:
            if prepad > 0:
                data = ("\000" * prepad) + data
                prepad = 0
            postpad = 64 - (len(data) % 64)
            if postpad < 64:
                data = data + ("\000" * postpad)
            hash.update(data)
        digest = hash.digest()
        key = [0] * 8
        for i in xrange(0, len(digest)):
            key[i % 8] ^= ord(digest[i])
        return ''.join(chr(x) for x in key)
    
    def _build_dchunks(self):
        ddata = []
        directory = list(self._directory)
        directory.sort(cmp=lambda x, y: \
            cmp(x.name.lower(), y.name.lower()))
        qrn = 1 + (1 << 2)
        dchunk = StringIO()
        dcount = 0
        quickref = []
        name = directory[0].name
        for entry in directory:
            next = ''.join([decint(len(entry.name)), entry.name,
                decint(entry.section), decint(entry.offset),
                decint(entry.size)])
            usedlen = dchunk.tell() + len(next) + (len(quickref) * 2) + 52
            if usedlen >= DCHUNK_SIZE:
                ddata.append((dchunk.getvalue(), quickref, dcount, name))
                dchunk = StringIO()
                dcount = 0
                quickref = []
                name = entry.name
            if (dcount % qrn) == 0:
                quickref.append(dchunk.tell())
            dchunk.write(next)
            dcount = dcount + 1
        ddata.append((dchunk.getvalue(), quickref, dcount, name))
        cidmax = len(ddata) - 1
        rdcount = 0
        dchunks = []
        dcounts = []
        ichunk = None
        if len(ddata) > 1:
            ichunk = StringIO()
        for cid, (content, quickref, dcount, name) in izip(count(), ddata):
            dchunk = StringIO()
            prev = cid - 1 if cid > 0 else ULL_NEG1
            next = cid + 1 if cid < cidmax else ULL_NEG1
            rem = DCHUNK_SIZE - (len(content) + 50)
            pad = rem - (len(quickref) * 2)
            dchunk.write('AOLL')
            dchunk.write(pack('<IQQQQQ', rem, cid, prev, next, rdcount, 1))
            dchunk.write(content)
            dchunk.write('\0' * pad)
            for ref in reversed(quickref):
                dchunk.write(pack('<H', ref))
            dchunk.write(pack('<H', dcount))
            rdcount = rdcount + dcount
            dchunks.append(dchunk.getvalue())
            dcounts.append(dcount)
            if ichunk:
                ichunk.write(decint(len(name)))
                ichunk.write(name)
                ichunk.write(decint(cid))
        if ichunk:
            rem = DCHUNK_SIZE - (ichunk.tell() + 16)
            pad = rem - 2
            ichunk = ''.join(['AOLI', pack('<IQ', rem, len(dchunks)),
                ichunk.getvalue(), ('\0' * pad), pack('<H', len(dchunks))])
        return dcounts, dchunks, ichunk


def option_parser():
    from calibre.utils.config import OptionParser
    parser = OptionParser(usage=_('%prog [options] OPFFILE'))
    parser.add_option(
        '-o', '--output', default=None, 
        help=_('Output file. Default is derived from input filename.'))
    parser.add_option(
        '--verbose', default=False, action='store_true',
        help=_('Useful for debugging.'))
    return parser

def oeb2lit(opts, opfpath):
    logger = LoggingInterface(logging.getLogger('oeb2lit'))
    logger.setup_cli_handler(opts.verbose)
    litpath = opts.output
    if litpath is None:
        litpath = os.path.basename(opfpath)
        litpath = os.path.splitext(litpath)[0] + '.lit'
    litpath = os.path.abspath(litpath)
    lit = LitWriter(OEBBook(opfpath, logger=logger), logger=logger)
    with open(litpath, 'wb') as f:
        lit.dump(f)
    run_plugins_on_postprocess(litpath, 'lit')
    logger.log_info(_('Output written to ')+litpath)
    

def main(argv=sys.argv):
    parser = option_parser()
    opts, args = parser.parse_args(argv[1:])
    if len(args) != 1:
        parser.print_help()
        return 1
    opfpath = args[0]
    oeb2lit(opts, opfpath)
    return 0
    
if __name__ == '__main__':
    sys.exit(main())<|MERGE_RESOLUTION|>--- conflicted
+++ resolved
@@ -25,15 +25,10 @@
 import calibre.ebooks.lit.maps as maps
 from calibre.ebooks.oeb.base import OEB_DOCS, OEB_STYLES, OEB_CSS_MIME, \
     CSS_MIME, OPF_MIME, XML_NS, XML
-<<<<<<< HEAD
-from calibre.ebooks.oeb.base import namespace, barename, urlnormalize, xpath
+from calibre.ebooks.oeb.base import namespace, barename, prefixname, \
+    urlnormalize, xpath
 from calibre.ebooks.oeb.base import FauxLogger, OEBBook
 from calibre.ebooks.oeb.stylizer import Stylizer
-=======
-from calibre.ebooks.lit.oeb import namespace, barename, urlnormalize, xpath
-from calibre.ebooks.lit.oeb import prefixname, FauxLogger, OEBBook
-from calibre.ebooks.lit.stylizer import Stylizer
->>>>>>> 12935cec
 from calibre.ebooks.lit.lzx import Compressor
 import calibre
 from calibre import LoggingInterface
