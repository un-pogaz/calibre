#!/usr/bin/env python
# vim:fileencoding=UTF-8:ts=4:sw=4:sta:et:sts=4:ai

__license__   = 'GPL v3'
__copyright__ = '2010, Kovid Goyal <kovid@kovidgoyal.net>'
__docformat__ = 'restructuredtext en'

import os
import logging
from logging.handlers import RotatingFileHandler

import cherrypy

from calibre.constants import __appname__, __version__
from calibre.utils.date import fromtimestamp
from calibre.library.server import listen_on, log_access_file, log_error_file
from calibre.library.server.utils import expose
from calibre.utils.mdns import publish as publish_zeroconf, \
            stop_server as stop_zeroconf, get_external_ip
from calibre.library.server.content import ContentServer
from calibre.library.server.mobile import MobileServer
from calibre.library.server.xml import XMLServer
from calibre.library.server.opds import OPDSServer
from calibre.library.server.cache import Cache


class DispatchController(object): # {{{

    def __init__(self):
        self.dispatcher = cherrypy.dispatch.RoutesDispatcher()
        self.funcs = []
        self.seen = set([])

    def __call__(self, name, route, func, **kwargs):
        if name in self.seen:
            raise NameError('Route name: '+ repr(name) + ' already used')
        self.seen.add(name)
        kwargs['action'] = 'f_%d'%len(self.funcs)
        self.dispatcher.connect(name, route, self, **kwargs)
        self.funcs.append(expose(func))

    def __getattr__(self, attr):
        if not attr.startswith('f_'):
            raise AttributeError(attr + ' not found')
        num = attr.rpartition('_')[-1]
        try:
            num = int(num)
        except:
            raise AttributeError(attr + ' not found')
        if num < 0 or num >= len(self.funcs):
            raise AttributeError(attr + ' not found')
        return self.funcs[num]

# }}}

class LibraryServer(ContentServer, MobileServer, XMLServer, OPDSServer, Cache):

    server_name = __appname__ + '/' + __version__

    def __init__(self, db, opts, embedded=False, show_tracebacks=True):
        self.db = db
        for item in self.db:
            item
            break
        self.opts = opts
        self.embedded = embedded
        self.state_callback = None
        self.max_cover_width, self.max_cover_height = \
                        map(int, self.opts.max_cover.split('x'))
        path = P('content_server')
        self.build_time = fromtimestamp(os.stat(path).st_mtime)
        self.default_cover =  open(P('content_server/default_cover.jpg'), 'rb').read()
        cherrypy.config.update({
                                'log.screen'             : opts.develop,
                                'engine.autoreload_on'   : opts.develop,
                                'tools.log_headers.on'   : opts.develop,
                                'checker.on'             : opts.develop,
                                'request.show_tracebacks': show_tracebacks,
                                'server.socket_host'     : listen_on,
                                'server.socket_port'     : opts.port,
                                'server.socket_timeout'  : opts.timeout, #seconds
                                'server.thread_pool'     : opts.thread_pool, # number of threads
                               })
        if embedded:
            cherrypy.config.update({'engine.SIGHUP'          : None,
                                    'engine.SIGTERM'         : None,})
        self.config = {'global': {
            'tools.gzip.on'        : True,
            'tools.gzip.mime_types': ['text/html', 'text/plain', 'text/xml', 'text/javascript', 'text/css'],
        }}
        if opts.password:
            self.config['/'] = {
                      'tools.digest_auth.on'    : True,
                      'tools.digest_auth.realm' : (_('Password to access your calibre library. Username is ') + opts.username.strip()).encode('ascii', 'replace'),
                      'tools.digest_auth.users' : {opts.username.strip():opts.password.strip()},
                      }

<<<<<<< HEAD
        self.set_search_restriction(db.prefs.get('cs_restriction', ''))
        if opts.restriction is not None:
            self.set_search_restriction(opts.restriction)
=======
        sr = db.prefs.get('cs_restriction', '') if opts.restriction is None \
                else opts.restriction
        self.set_search_restriction(sr)
>>>>>>> 36fe291c

        self.is_running = False
        self.exception = None

    def set_search_restriction(self, restriction):
        if restriction:
            self.search_restriction = 'search:"%s"'%restriction
        else:
            self.search_restriction = ''

    def setup_loggers(self):
        access_file = log_access_file
        error_file  = log_error_file
        log = cherrypy.log

        maxBytes = getattr(log, "rot_maxBytes", 10000000)
        backupCount = getattr(log, "rot_backupCount", 1000)

        # Make a new RotatingFileHandler for the error log.
        h = RotatingFileHandler(error_file, 'a', maxBytes, backupCount)
        h.setLevel(logging.DEBUG)
        h.setFormatter(cherrypy._cplogging.logfmt)
        log.error_log.addHandler(h)

        # Make a new RotatingFileHandler for the access log.
        h = RotatingFileHandler(access_file, 'a', maxBytes, backupCount)
        h.setLevel(logging.DEBUG)
        h.setFormatter(cherrypy._cplogging.logfmt)
        log.access_log.addHandler(h)

    def start(self):
        self.is_running = False
        d = DispatchController()
        for x in self.__class__.__bases__:
            if hasattr(x, 'add_routes'):
                x.add_routes(self, d)
        root_conf = self.config.get('/', {})
        root_conf['request.dispatch'] = d.dispatcher
        self.config['/'] = root_conf

        self.setup_loggers()
        cherrypy.tree.mount(root=None, config=self.config)
        try:
            try:
                cherrypy.engine.start()
            except:
                ip = get_external_ip()
                if not ip or ip == '127.0.0.1':
                    raise
                cherrypy.log('Trying to bind to single interface: '+ip)
                cherrypy.config.update({'server.socket_host' : ip})
                cherrypy.engine.start()

            self.is_running = True
            try:
                publish_zeroconf('Books in calibre', '_stanza._tcp',
                             self.opts.port, {'path':'/stanza'})
            except:
                import traceback
                cherrypy.log.error('Failed to start BonJour:')
                cherrypy.log.error(traceback.format_exc())
            cherrypy.engine.block()
        except Exception, e:
            self.exception = e
        finally:
            self.is_running = False
            try:
                stop_zeroconf()
            except:
                import traceback
                cherrypy.log.error('Failed to stop BonJour:')
                cherrypy.log.error(traceback.format_exc())
            try:
                if callable(self.state_callback):
                    self.state_callback(self.is_running)
            except:
                pass

    def exit(self):
        try:
            cherrypy.engine.exit()
        finally:
            cherrypy.server.httpserver = None
            self.is_running = False
            try:
                if callable(self.state_callback):
                    self.state_callback(self.is_running)
            except:
                pass

<|MERGE_RESOLUTION|>--- conflicted
+++ resolved
@@ -95,15 +95,9 @@
                       'tools.digest_auth.users' : {opts.username.strip():opts.password.strip()},
                       }
 
-<<<<<<< HEAD
-        self.set_search_restriction(db.prefs.get('cs_restriction', ''))
-        if opts.restriction is not None:
-            self.set_search_restriction(opts.restriction)
-=======
         sr = db.prefs.get('cs_restriction', '') if opts.restriction is None \
                 else opts.restriction
         self.set_search_restriction(sr)
->>>>>>> 36fe291c
 
         self.is_running = False
         self.exception = None
