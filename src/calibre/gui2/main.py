--- conflicted
+++ resolved
@@ -1241,13 +1241,7 @@
 
 def main(args=sys.argv):
     from calibre import singleinstance
-<<<<<<< HEAD
-
-    pid = os.fork() if islinux else -1
-=======
-    
     pid = os.fork() if False and islinux else -1
->>>>>>> 574831e6
     if pid <= 0:
         parser = option_parser('''\
 %prog [opts] [path_to_ebook]
@@ -1265,12 +1259,8 @@
             if single_instance is not None and single_instance.is_running() and \
                single_instance.send_message('launched:'+repr(args)):
                     return 0
-<<<<<<< HEAD
-
-=======
             extra = '' if iswindows else \
-            	('If you\'re sure it is not running, delete the file %s.'%os.path.expanduser('~/.calibre_calibre GUI.lock')) 
->>>>>>> 574831e6
+            	('If you\'re sure it is not running, delete the file %s.'%os.path.expanduser('~/.calibre_calibre GUI.lock'))
             QMessageBox.critical(None, 'Cannot Start '+__appname__,
                                  '<p>%s is already running. %s</p>'%(__appname__, extra))
             return 1
