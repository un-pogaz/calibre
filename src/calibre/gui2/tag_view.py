--- conflicted
+++ resolved
@@ -52,19 +52,10 @@
             painter.setClipRect(r)
 
         # Paint the text
-<<<<<<< HEAD
-        if item.tag.count == 0:
-            painter.drawText(r, Qt.AlignLeft|Qt.AlignVCenter,
-                             QString('%s'%(item.tag.name)))
-        else:
-            painter.drawText(r, Qt.AlignLeft|Qt.AlignVCenter,
-                             QString('[%d] %s'%(item.tag.count, item.tag.name)))
-=======
         r.setLeft(r.left()+r.height()+3)
         painter.drawText(r, Qt.AlignLeft|Qt.AlignVCenter,
                         model.data(index, Qt.DisplayRole).toString())
         painter.restore()
->>>>>>> 82bb2942
 
 class TagsView(QTreeView): # {{{
 
