__license__   = 'GPL v3'
__copyright__ = '2008, Kovid Goyal <kovid at kovidgoyal.net>'
""" The GUI """
import os
from threading import RLock

from PyQt4.QtCore import QVariant, QFileInfo, QObject, SIGNAL, QBuffer, Qt, QSize, \
                         QByteArray, QTranslator, QCoreApplication, QThread, \
                         QEvent, QTimer, pyqtSignal, QDate
from PyQt4.QtGui import QFileDialog, QMessageBox, QPixmap, QFileIconProvider, \
                        QIcon, QApplication, QDialog, QPushButton

ORG_NAME = 'KovidsBrain'
APP_UID  = 'libprs500'
from calibre import islinux, iswindows, isosx, isfreebsd
from calibre.utils.config import Config, ConfigProxy, dynamic, JSONConfig
from calibre.utils.localization import set_qt_translator
from calibre.ebooks.metadata.meta import get_metadata, metadata_from_formats
from calibre.ebooks.metadata import MetaInformation
from calibre.utils.date import UNDEFINED_DATE

gprefs = JSONConfig('gui')

NONE = QVariant() #: Null value to return from the data function of item models
UNDEFINED_QDATE = QDate(UNDEFINED_DATE)

ALL_COLUMNS = ['title', 'ondevice', 'authors', 'size', 'timestamp', 'rating', 'publisher',
        'tags', 'series', 'pubdate']

def _config():
    c = Config('gui', 'preferences for the calibre GUI')
    c.add_opt('send_to_storage_card_by_default', default=False,
              help=_('Send file to storage card instead of main memory by default'))
    c.add_opt('confirm_delete', default=False,
              help=_('Confirm before deleting'))
    c.add_opt('toolbar_icon_size', default=QSize(48, 48),
              help=_('Toolbar icon size')) # value QVariant.toSize
    c.add_opt('show_text_in_toolbar', default=True,
              help=_('Show button labels in the toolbar'))
    c.add_opt('main_window_geometry', default=None,
              help=_('Main window geometry')) # value QVariant.toByteArray
    c.add_opt('new_version_notification', default=True,
              help=_('Notify when a new version is available'))
    c.add_opt('use_roman_numerals_for_series_number', default=True,
              help=_('Use Roman numerals for series number'))
    c.add_opt('sort_by_popularity', default=False,
              help=_('Sort tags list by popularity'))
    c.add_opt('cover_flow_queue_length', default=6,
              help=_('Number of covers to show in the cover browsing mode'))
    c.add_opt('LRF_conversion_defaults', default=[],
              help=_('Defaults for conversion to LRF'))
    c.add_opt('LRF_ebook_viewer_options', default=None,
              help=_('Options for the LRF ebook viewer'))
    c.add_opt('internally_viewed_formats', default=['LRF', 'EPUB', 'LIT',
        'MOBI', 'PRC', 'HTML', 'FB2', 'PDB', 'RB'],
              help=_('Formats that are viewed using the internal viewer'))
    c.add_opt('column_map', default=ALL_COLUMNS,
              help=_('Columns to be displayed in the book list'))
    c.add_opt('autolaunch_server', default=False, help=_('Automatically launch content server on application startup'))
    c.add_opt('oldest_news', default=60, help=_('Oldest news kept in database'))
    c.add_opt('systray_icon', default=False, help=_('Show system tray icon'))
    c.add_opt('upload_news_to_device', default=True,
              help=_('Upload downloaded news to device'))
    c.add_opt('delete_news_from_library_on_upload', default=False,
              help=_('Delete books from library after uploading to device'))
    c.add_opt('separate_cover_flow', default=False,
              help=_('Show the cover flow in a separate window instead of in the main calibre window'))
    c.add_opt('disable_tray_notification', default=False,
              help=_('Disable notifications from the system tray icon'))
    c.add_opt('default_send_to_device_action', default=None,
            help=_('Default action to perform when send to device button is '
                'clicked'))
    c.add_opt('show_donate_button', default=True,
            help='Show donation button')
    c.add_opt('asked_library_thing_password', default=False,
            help='Asked library thing password at least once.')
    c.add_opt('search_as_you_type', default=True,
            help='Start searching as you type. If this is disabled then search will '
            'only take place when the Enter or Return key is pressed.')
    c.add_opt('save_to_disk_template_history', default=[],
        help='Previously used Save to Disk templates')
    c.add_opt('send_to_device_template_history', default=[],
        help='Previously used Send to Device templates')
    c.add_opt('main_search_history', default=[],
        help='Search history for the main GUI')
    c.add_opt('viewer_search_history', default=[],
        help='Search history for the ebook viewer')
    c.add_opt('lrf_viewer_search_history', default=[],
        help='Search history for the LRF viewer')
    c.add_opt('scheduler_search_history', default=[],
        help='Search history for the recipe scheduler')
    c.add_opt('worker_limit', default=6,
            help=_('Maximum number of waiting worker processes'))
    c.add_opt('get_social_metadata', default=True,
            help=_('Download social metadata (tags/rating/etc.)'))
    c.add_opt('overwrite_author_title_metadata', default=True,
            help=_('Overwrite author and title with new metadata'))
    c.add_opt('enforce_cpu_limit', default=True,
            help=_('Limit max simultaneous jobs to number of CPUs'))
    c.add_opt('tag_browser_hidden_categories', default=set(),
            help=_('tag browser categories not to display'))
    c.add_opt('gui_layout', choices=['wide', 'narrow'],
<<<<<<< HEAD
            help=_('The layout of the user interface'), default='narrow')
    c.add_opt('show_avg_rating', default=True,
            help=_('Show the average rating per item indication in the tag browser'))
=======
            help=_('The layout of the user interface'), default='wide')
>>>>>>> 82fabe37
    return ConfigProxy(c)

config = _config()
# Turn off DeprecationWarnings in windows GUI
if iswindows:
    import warnings
    warnings.simplefilter('ignore', DeprecationWarning)

def available_heights():
    desktop  = QCoreApplication.instance().desktop()
    return map(lambda x: x.height(), map(desktop.availableGeometry, range(desktop.numScreens())))

def available_height():
    desktop  = QCoreApplication.instance().desktop()
    return desktop.availableGeometry().height()

def max_available_height():
    return max(available_heights())

def min_available_height():
    return min(available_heights())

def available_width():
    desktop       = QCoreApplication.instance().desktop()
    return desktop.availableGeometry().width()

_is_widescreen = None

def is_widescreen():
    global _is_widescreen
    if _is_widescreen is None:
        try:
            _is_widescreen = float(available_width())/available_height() > 1.4
        except:
            _is_widescreen = False
    return _is_widescreen

def extension(path):
    return os.path.splitext(path)[1][1:].lower()

class CopyButton(QPushButton):

    ACTION_KEYS = [Qt.Key_Enter, Qt.Key_Return, Qt.Key_Space]

    def copied(self):
        self.emit(SIGNAL('copy()'))
        self.setDisabled(True)
        self.setText(_('Copied'))


    def keyPressEvent(self, ev):
        try:
            if ev.key() in self.ACTION_KEYS:
                self.copied()
                return
        except:
            pass
        QPushButton.keyPressEvent(self, ev)


    def keyReleaseEvent(self, ev):
        try:
            if ev.key() in self.ACTION_KEYS:
                return
        except:
            pass
        QPushButton.keyReleaseEvent(self, ev)

    def mouseReleaseEvent(self, ev):
        ev.accept()
        self.copied()

class MessageBox(QMessageBox):

    def __init__(self, type_, title, msg, buttons, parent, det_msg=''):
        QMessageBox.__init__(self, type_, title, msg, buttons, parent)
        self.title = title
        self.msg = msg
        self.det_msg = det_msg
        self.setDetailedText(det_msg)
        # Cannot set keyboard shortcut as the event is not easy to filter
        self.cb = CopyButton(_('Copy') if isosx else _('Copy to Clipboard'))
        self.connect(self.cb, SIGNAL('copy()'), self.copy_to_clipboard)
        self.addButton(self.cb, QMessageBox.ActionRole)
        default_button = self.button(self.Ok)
        if default_button is None:
            default_button = self.button(self.Yes)
        if default_button is not None:
            self.setDefaultButton(default_button)


    def copy_to_clipboard(self):
        QApplication.clipboard().setText('%s: %s\n\n%s' %
                (self.title, self.msg, self.det_msg))



def warning_dialog(parent, title, msg, det_msg='', show=False,
        show_copy_button=True):
    d = MessageBox(QMessageBox.Warning, 'WARNING: '+title, msg, QMessageBox.Ok,
                    parent, det_msg)
    d.setEscapeButton(QMessageBox.Ok)
    d.setIconPixmap(QPixmap(I('dialog_warning.svg')))
    if not show_copy_button:
        d.cb.setVisible(False)
    if show:
        return d.exec_()
    return d

def error_dialog(parent, title, msg, det_msg='', show=False,
        show_copy_button=True):
    d = MessageBox(QMessageBox.Critical, 'ERROR: '+title, msg, QMessageBox.Ok,
                    parent, det_msg)
    d.setIconPixmap(QPixmap(I('dialog_error.svg')))
    d.setEscapeButton(QMessageBox.Ok)
    if not show_copy_button:
        d.cb.setVisible(False)
    if show:
        return d.exec_()
    return d

def question_dialog(parent, title, msg, det_msg='', show_copy_button=True):
    d = MessageBox(QMessageBox.Question, title, msg, QMessageBox.Yes|QMessageBox.No,
                    parent, det_msg)
    d.setIconPixmap(QPixmap(I('dialog_information.svg')))
    d.setEscapeButton(QMessageBox.No)
    if not show_copy_button:
        d.cb.setVisible(False)

    return d.exec_() == QMessageBox.Yes

def info_dialog(parent, title, msg, det_msg='', show=False):
    d = MessageBox(QMessageBox.Information, title, msg, QMessageBox.Ok,
                    parent, det_msg)
    d.setIconPixmap(QPixmap(I('dialog_information.svg')))
    if show:
        return d.exec_()
    return d



class Dispatcher(QObject):
    '''Convenience class to ensure that a function call always happens in the
    thread the reciver was created in.'''
    dispatch_signal = pyqtSignal(object, object)

    def __init__(self, func):
        QObject.__init__(self)
        self.func = func
        self.dispatch_signal.connect(self.dispatch, type=Qt.QueuedConnection)

    def __call__(self, *args, **kwargs):
        self.dispatch_signal.emit(args, kwargs)

    def dispatch(self, args, kwargs):
        self.func(*args, **kwargs)

class GetMetadata(QObject):
    '''
    Convenience class to ensure that metadata readers are used only in the
    GUI thread. Must be instantiated in the GUI thread.
    '''

    def __init__(self):
        QObject.__init__(self)
        self.connect(self, SIGNAL('edispatch(PyQt_PyObject, PyQt_PyObject, PyQt_PyObject)'),
                     self._get_metadata, Qt.QueuedConnection)
        self.connect(self, SIGNAL('idispatch(PyQt_PyObject, PyQt_PyObject, PyQt_PyObject)'),
                     self._from_formats, Qt.QueuedConnection)

    def __call__(self, id, *args, **kwargs):
        self.emit(SIGNAL('edispatch(PyQt_PyObject, PyQt_PyObject, PyQt_PyObject)'),
                  id, args, kwargs)

    def from_formats(self, id, *args, **kwargs):
        self.emit(SIGNAL('idispatch(PyQt_PyObject, PyQt_PyObject, PyQt_PyObject)'),
                  id, args, kwargs)

    def _from_formats(self, id, args, kwargs):
        try:
            mi = metadata_from_formats(*args, **kwargs)
        except:
            mi = MetaInformation('', [_('Unknown')])
        self.emit(SIGNAL('metadataf(PyQt_PyObject, PyQt_PyObject)'), id, mi)

    def _get_metadata(self, id, args, kwargs):
        try:
            mi = get_metadata(*args, **kwargs)
        except:
            mi = MetaInformation('', [_('Unknown')])
        self.emit(SIGNAL('metadata(PyQt_PyObject, PyQt_PyObject)'), id, mi)

class FileIconProvider(QFileIconProvider):

    ICONS = {
             'default' : 'unknown',
             'dir'     : 'dir',
             'zero'    : 'zero',

             'jpeg'    : 'jpeg',
             'jpg'     : 'jpeg',
             'gif'     : 'gif',
             'png'     : 'png',
             'bmp'     : 'bmp',
             'svg'     : 'svg',
             'html'    : 'html',
             'htm'     : 'html',
             'xhtml'   : 'html',
             'xhtm'    : 'html',
             'lit'     : 'lit',
             'lrf'     : 'lrf',
             'lrx'     : 'lrx',
             'pdf'     : 'pdf',
             'pdr'     : 'zero',
             'rar'     : 'rar',
             'zip'     : 'zip',
             'txt'     : 'txt',
             'prc'     : 'mobi',
             'azw'     : 'mobi',
             'mobi'    : 'mobi',
             'mbp'     : 'zero',
             'azw1'    : 'mobi',
             'tpz'     : 'mobi',
             'tan'     : 'zero',
             'epub'    : 'epub',
             'fb2'     : 'fb2',
             'rtf'     : 'rtf',
             }

    def __init__(self):
        QFileIconProvider.__init__(self)
        self.icons = {}
        for key in self.__class__.ICONS.keys():
            self.icons[key] = I('mimetypes/')+self.__class__.ICONS[key]+'.svg'
        for i in ('dir', 'default', 'zero'):
            self.icons[i] = QIcon(self.icons[i])

    def key_from_ext(self, ext):
        key = ext if ext in self.icons.keys() else 'default'
        if key == 'default' and ext.count('.') > 0:
            ext = ext.rpartition('.')[2]
            key = ext if ext in self.icons.keys() else 'default'
        return key

    def cached_icon(self, key):
        candidate = self.icons[key]
        if isinstance(candidate, QIcon):
            return candidate
        icon = QIcon(candidate)
        self.icons[key] = icon
        return icon

    def icon_from_ext(self, ext):
        key = self.key_from_ext(ext.lower() if ext else '')
        return self.cached_icon(key)

    def load_icon(self, fileinfo):
        key = 'default'
        icons = self.icons
        if fileinfo.isSymLink():
            if not fileinfo.exists():
                return icons['zero']
            fileinfo = QFileInfo(fileinfo.readLink())
        if fileinfo.isDir():
            key = 'dir'
        else:
            ext = unicode(fileinfo.completeSuffix()).lower()
            key = self.key_from_ext(ext)
        return self.cached_icon(key)

    def icon(self, arg):
        if isinstance(arg, QFileInfo):
            return self.load_icon(arg)
        if arg == QFileIconProvider.Folder:
            return self.icons['dir']
        if arg == QFileIconProvider.File:
            return self.icons['default']
        return QFileIconProvider.icon(self, arg)

_file_icon_provider = None
def initialize_file_icon_provider():
    global _file_icon_provider
    if _file_icon_provider is None:
        _file_icon_provider = FileIconProvider()

def file_icon_provider():
    global _file_icon_provider
    initialize_file_icon_provider()
    return _file_icon_provider

class FileDialog(QObject):
    def __init__(self, title=_('Choose Files'),
                       filters=[],
                       add_all_files_filter=True,
                       parent=None,
                       modal = True,
                       name = '',
                       mode = QFileDialog.ExistingFiles,
                       default_dir='~'
                       ):
        QObject.__init__(self)
        ftext = ''
        if filters:
            for filter in filters:
                text, extensions = filter
                extensions = ['*'+(i if i.startswith('.') else '.'+i) for i in
                        extensions]
                ftext += '%s (%s);;'%(text, ' '.join(extensions))
        if add_all_files_filter or not ftext:
            ftext += 'All files (*)'
        if ftext.endswith(';;'):
            ftext = ftext[:-2]

        self.dialog_name = name if name else 'dialog_' + title
        self.selected_files = None
        self.fd = None

        initial_dir = dynamic.get(self.dialog_name,
                os.path.expanduser(default_dir))
        if not isinstance(initial_dir, basestring):
            initial_dir = os.path.expanduser(default_dir)
        self.selected_files = []
        if mode == QFileDialog.AnyFile:
            f = unicode(QFileDialog.getSaveFileName(parent, title, initial_dir, ftext, ""))
            if f and os.path.exists(f):
                self.selected_files.append(f)
        elif mode == QFileDialog.ExistingFile:
            f = unicode(QFileDialog.getOpenFileName(parent, title, initial_dir, ftext, ""))
            if f and os.path.exists(f):
                self.selected_files.append(f)
        elif mode == QFileDialog.ExistingFiles:
            fs = QFileDialog.getOpenFileNames(parent, title, initial_dir, ftext, "")
            for f in fs:
                f = unicode(f)
                if f and os.path.exists(f):
                    self.selected_files.append(f)
        else:
            opts = QFileDialog.ShowDirsOnly if mode == QFileDialog.DirectoryOnly else QFileDialog.Option()
            f = unicode(QFileDialog.getExistingDirectory(parent, title, initial_dir, opts))
            if os.path.exists(f):
                self.selected_files.append(f)
        if self.selected_files:
            self.selected_files = [unicode(q) for q in self.selected_files]
            saved_loc = self.selected_files[0]
            if os.path.isfile(saved_loc):
                saved_loc = os.path.dirname(saved_loc)
            dynamic[self.dialog_name] = saved_loc
        self.accepted = bool(self.selected_files)

    def get_files(self):
        if self.selected_files is None:
            return tuple(os.path.abspath(unicode(i)) for i in self.fd.selectedFiles())
        return tuple(self.selected_files)


def choose_dir(window, name, title, default_dir='~'):
    fd = FileDialog(title=title, filters=[], add_all_files_filter=False,
            parent=window, name=name, mode=QFileDialog.DirectoryOnly,
            default_dir=default_dir)
    dir = fd.get_files()
    if dir:
        return dir[0]

def choose_files(window, name, title,
                 filters=[], all_files=True, select_only_single_file=False):
    '''
    Ask user to choose a bunch of files.
    @param name: Unique dialog name used to store the opened directory
    @param title: Title to show in dialogs titlebar
    @param filters: list of allowable extensions. Each element of the list
                     must be a 2-tuple with first element a string describing
                     the type of files to be filtered and second element a list
                     of extensions.
    @param all_files: If True add All files to filters.
    @param select_only_single_file: If True only one file can be selected
    '''
    mode = QFileDialog.ExistingFile if select_only_single_file else QFileDialog.ExistingFiles
    fd = FileDialog(title=title, name=name, filters=filters,
                    parent=window, add_all_files_filter=all_files, mode=mode,
                    )
    if fd.accepted:
        return fd.get_files()
    return None

def choose_images(window, name, title, select_only_single_file=True):
    mode = QFileDialog.ExistingFile if select_only_single_file else QFileDialog.ExistingFiles
    fd = FileDialog(title=title, name=name,
                    filters=[('Images', ['png', 'gif', 'jpeg', 'jpg', 'svg'])],
                    parent=window, add_all_files_filter=False, mode=mode,
                    )
    if fd.accepted:
        return fd.get_files()
    return None

def pixmap_to_data(pixmap, format='JPEG'):
    '''
    Return the QPixmap pixmap as a string saved in the specified format.
    '''
    ba = QByteArray()
    buf = QBuffer(ba)
    buf.open(QBuffer.WriteOnly)
    pixmap.save(buf, format)
    return str(ba.data())

class ResizableDialog(QDialog):

    def __init__(self, *args, **kwargs):
        QDialog.__init__(self, *args)
        self.setupUi(self)
        nh, nw = min_available_height()-25, available_width()-10
        if nh < 0:
            nh = 800
        if nw < 0:
            nw = 600
        nh = min(self.height(), nh)
        nw = min(self.width(), nw)
        self.resize(nw, nh)

gui_thread = None

qt_app = None
class Application(QApplication):

    def __init__(self, args):
        qargs = [i.encode('utf-8') if isinstance(i, unicode) else i for i in args]
        QApplication.__init__(self, qargs)
        self.file_event_hook = None
        global gui_thread, qt_app
        gui_thread = QThread.currentThread()
        self._translator = None
        self.load_translations()
        qt_app = self
        self._file_open_paths = []
        self._file_open_lock = RLock()

        if islinux:
            self.setStyleSheet('''
                    QToolTip {
                        border: 2px solid black;
                        padding: 5px;
                        border-radius: 10px;
                        opacity: 200;
                        background-color: #e1e1ff;
                        color: black;
                    }
            ''')

    def _send_file_open_events(self):
        with self._file_open_lock:
            if self._file_open_paths:
                self.file_event_hook(self._file_open_paths)
                self._file_open_paths = []


    def load_translations(self):
        if self._translator is not None:
            self.removeTranslator(self._translator)
        self._translator = QTranslator(self)
        if set_qt_translator(self._translator):
            self.installTranslator(self._translator)

    def event(self, e):
        if callable(self.file_event_hook) and e.type() == QEvent.FileOpen:
            path = unicode(e.file())
            if os.access(path, os.R_OK):
                with self._file_open_lock:
                    self._file_open_paths.append(path)
                QTimer.singleShot(1000, self._send_file_open_events)
            return True
        else:
            return QApplication.event(self, e)

_store_app = None

def is_ok_to_use_qt():
    global gui_thread, _store_app
    if (islinux or isfreebsd) and ':' not in os.environ.get('DISPLAY', ''):
        return False
    if _store_app is None and QApplication.instance() is None:
        _store_app = QApplication([])
    if gui_thread is None:
        gui_thread = QThread.currentThread()
    return gui_thread is QThread.currentThread()

def is_gui_thread():
    global gui_thread
    return gui_thread is QThread.currentThread()


def find_forms(srcdir):
    base = os.path.join(srcdir, 'calibre', 'gui2')
    forms = []
    for root, _, files in os.walk(base):
        for name in files:
            if name.endswith('.ui'):
                forms.append(os.path.abspath(os.path.join(root, name)))

    return forms

def form_to_compiled_form(form):
    return form.rpartition('.')[0]+'_ui.py'

def build_forms(srcdir, info=None):
    import re, cStringIO
    from PyQt4.uic import compileUi
    forms = find_forms(srcdir)
    if info is None:
        from calibre import prints
        info = prints
    pat = re.compile(r'''(['"]):/images/([^'"]+)\1''')
    def sub(match):
        ans = 'I(%s%s%s)'%(match.group(1), match.group(2), match.group(1))
        return ans

    for form in forms:
        compiled_form = form_to_compiled_form(form)
        if not os.path.exists(compiled_form) or os.stat(form).st_mtime > os.stat(compiled_form).st_mtime:
            info('\tCompiling form', form)
            buf = cStringIO.StringIO()
            compileUi(form, buf)
            dat = buf.getvalue()
            dat = dat.replace('__appname__', 'calibre')
            dat = dat.replace('import images_rc', '')
            dat = dat.replace('from library import', 'from calibre.gui2.library import')
            dat = dat.replace('from widgets import', 'from calibre.gui2.widgets import')
            dat = dat.replace('from convert.xpath_wizard import',
                'from calibre.gui2.convert.xpath_wizard import')
            dat = re.compile(r'QtGui.QApplication.translate\(.+?,\s+"(.+?)(?<!\\)",.+?\)', re.DOTALL).sub(r'_("\1")', dat)
            dat = dat.replace('_("MMM yyyy")', '"MMM yyyy"')
            dat = pat.sub(sub, dat)

            if form.endswith('viewer%smain.ui'%os.sep):
                info('\t\tPromoting WebView')
                dat = dat.replace('self.view = QtWebKit.QWebView(', 'self.view = DocumentView(')
                dat = dat.replace('self.view = QWebView(', 'self.view = DocumentView(')
                dat = dat.replace('from QtWebKit.QWebView import QWebView',
                        'from PyQt4 import QtWebKit\nfrom PyQt4.QtWebKit import QWebView')
                dat += '\n\nfrom calibre.gui2.viewer.documentview import DocumentView'

            open(compiled_form, 'wb').write(dat)

_df = os.environ.get('CALIBRE_DEVELOP_FROM', None)
if _df and os.path.exists(_df):
    build_forms(_df)<|MERGE_RESOLUTION|>--- conflicted
+++ resolved
@@ -100,13 +100,9 @@
     c.add_opt('tag_browser_hidden_categories', default=set(),
             help=_('tag browser categories not to display'))
     c.add_opt('gui_layout', choices=['wide', 'narrow'],
-<<<<<<< HEAD
-            help=_('The layout of the user interface'), default='narrow')
+            help=_('The layout of the user interface'), default='wide')
     c.add_opt('show_avg_rating', default=True,
             help=_('Show the average rating per item indication in the tag browser'))
-=======
-            help=_('The layout of the user interface'), default='wide')
->>>>>>> 82fabe37
     return ConfigProxy(c)
 
 config = _config()
