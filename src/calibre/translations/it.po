--- conflicted
+++ resolved
@@ -8,139 +8,17 @@
 msgstr ""
 "Project-Id-Version: calibre_calibre-it\n"
 "Report-Msgid-Bugs-To: \n"
-<<<<<<< HEAD
-"POT-Creation-Date: 2009-05-15 20:25+0000\n"
-"PO-Revision-Date: 2009-04-28 20:35+0000\n"
-"Last-Translator: Iacopo Benesperi <Unknown>\n"
-=======
 "POT-Creation-Date: 2009-05-16 06:38+0000\n"
 "PO-Revision-Date: 2009-05-16 09:34+0000\n"
 "Last-Translator: Kovid Goyal <Unknown>\n"
->>>>>>> 5b4d17c7
 "Language-Team: italiano\n"
 "MIME-Version: 1.0\n"
 "Content-Type: text/plain; charset=UTF-8\n"
 "Content-Transfer-Encoding: 8bit\n"
-<<<<<<< HEAD
-"X-Launchpad-Export-Date: 2009-05-16 05:57+0000\n"
-"X-Generator: Launchpad (build Unknown)\n"
-"Generated-By: pygettext.py 1.5\n"
-
-#: /home/kovid/work/calibre/src/calibre/customize/__init__.py:41
-msgid "Does absolutely nothing"
-msgstr "Non fa assolutamente niente"
-
-#: /home/kovid/work/calibre/src/calibre/customize/__init__.py:44
-#: /home/kovid/work/calibre/src/calibre/devices/jetbook/driver.py:98
-#: /home/kovid/work/calibre/src/calibre/devices/kindle/driver.py:50
-#: /home/kovid/work/calibre/src/calibre/devices/prs505/books.py:58
-#: /home/kovid/work/calibre/src/calibre/devices/prs505/books.py:196
-#: /home/kovid/work/calibre/src/calibre/ebooks/epub/from_any.py:71
-#: /home/kovid/work/calibre/src/calibre/ebooks/html.py:529
-#: /home/kovid/work/calibre/src/calibre/ebooks/html.py:1055
-#: /home/kovid/work/calibre/src/calibre/ebooks/html.py:1071
-#: /home/kovid/work/calibre/src/calibre/ebooks/html.py:1073
-#: /home/kovid/work/calibre/src/calibre/ebooks/lrf/__init__.py:79
-#: /home/kovid/work/calibre/src/calibre/ebooks/lrf/__init__.py:81
-#: /home/kovid/work/calibre/src/calibre/ebooks/lrf/__init__.py:83
-#: /home/kovid/work/calibre/src/calibre/ebooks/lrf/__init__.py:88
-#: /home/kovid/work/calibre/src/calibre/ebooks/lrf/comic/convert_from.py:296
-#: /home/kovid/work/calibre/src/calibre/ebooks/lrf/fb2/convert_from.py:62
-#: /home/kovid/work/calibre/src/calibre/ebooks/lrf/fb2/convert_from.py:96
-#: /home/kovid/work/calibre/src/calibre/ebooks/lrf/fb2/convert_from.py:98
-#: /home/kovid/work/calibre/src/calibre/ebooks/lrf/fb2/convert_from.py:100
-#: /home/kovid/work/calibre/src/calibre/ebooks/lrf/fb2/convert_from.py:102
-#: /home/kovid/work/calibre/src/calibre/ebooks/lrf/pdf/convert_from.py:83
-#: /home/kovid/work/calibre/src/calibre/ebooks/lrf/rtf/convert_from.py:179
-#: /home/kovid/work/calibre/src/calibre/ebooks/lrf/txt/convert_from.py:70
-#: /home/kovid/work/calibre/src/calibre/ebooks/metadata/__init__.py:199
-#: /home/kovid/work/calibre/src/calibre/ebooks/metadata/__init__.py:229
-#: /home/kovid/work/calibre/src/calibre/ebooks/metadata/__init__.py:232
-#: /home/kovid/work/calibre/src/calibre/ebooks/metadata/__init__.py:271
-#: /home/kovid/work/calibre/src/calibre/ebooks/metadata/__init__.py:301
-#: /home/kovid/work/calibre/src/calibre/ebooks/metadata/meta.py:53
-#: /home/kovid/work/calibre/src/calibre/ebooks/metadata/meta.py:55
-#: /home/kovid/work/calibre/src/calibre/ebooks/metadata/meta.py:95
-#: /home/kovid/work/calibre/src/calibre/ebooks/metadata/meta.py:97
-#: /home/kovid/work/calibre/src/calibre/ebooks/metadata/mobi.py:152
-#: /home/kovid/work/calibre/src/calibre/ebooks/metadata/opf.py:334
-#: /home/kovid/work/calibre/src/calibre/ebooks/metadata/opf.py:449
-#: /home/kovid/work/calibre/src/calibre/ebooks/metadata/opf2.py:863
-#: /home/kovid/work/calibre/src/calibre/ebooks/metadata/pdf.py:38
-#: /home/kovid/work/calibre/src/calibre/ebooks/metadata/topaz.py:29
-#: /home/kovid/work/calibre/src/calibre/ebooks/mobi/reader.py:37
-#: /home/kovid/work/calibre/src/calibre/ebooks/mobi/reader.py:61
-#: /home/kovid/work/calibre/src/calibre/ebooks/mobi/reader.py:70
-#: /home/kovid/work/calibre/src/calibre/ebooks/mobi/reader.py:140
-#: /home/kovid/work/calibre/src/calibre/ebooks/mobi/reader.py:661
-#: /home/kovid/work/calibre/src/calibre/ebooks/odt/to_oeb.py:46
-#: /home/kovid/work/calibre/src/calibre/ebooks/oeb/base.py:576
-#: /home/kovid/work/calibre/src/calibre/ebooks/oeb/base.py:581
-#: /home/kovid/work/calibre/src/calibre/ebooks/oeb/base.py:1157
-#: /home/kovid/work/calibre/src/calibre/ebooks/oeb/base.py:1160
-#: /home/kovid/work/calibre/src/calibre/ebooks/pdf/pdftrim.py:53
-#: /home/kovid/work/calibre/src/calibre/ebooks/pdf/pdftrim.py:54
-#: /home/kovid/work/calibre/src/calibre/gui2/__init__.py:186
-#: /home/kovid/work/calibre/src/calibre/gui2/__init__.py:193
-#: /home/kovid/work/calibre/src/calibre/gui2/device.py:458
-#: /home/kovid/work/calibre/src/calibre/gui2/device.py:467
-#: /home/kovid/work/calibre/src/calibre/gui2/device.py:619
-#: /home/kovid/work/calibre/src/calibre/gui2/device.py:622
-#: /home/kovid/work/calibre/src/calibre/gui2/dialogs/comicconf.py:48
-#: /home/kovid/work/calibre/src/calibre/gui2/dialogs/epub.py:171
-#: /home/kovid/work/calibre/src/calibre/gui2/dialogs/epub.py:173
-#: /home/kovid/work/calibre/src/calibre/gui2/dialogs/fetch_metadata.py:101
-#: /home/kovid/work/calibre/src/calibre/gui2/dialogs/fetch_metadata.py:134
-#: /home/kovid/work/calibre/src/calibre/gui2/dialogs/lrf_single.py:366
-#: /home/kovid/work/calibre/src/calibre/gui2/dialogs/scheduler.py:33
-#: /home/kovid/work/calibre/src/calibre/gui2/dialogs/scheduler.py:38
-#: /home/kovid/work/calibre/src/calibre/gui2/dialogs/scheduler.py:39
-#: /home/kovid/work/calibre/src/calibre/gui2/dialogs/scheduler.py:122
-#: /home/kovid/work/calibre/src/calibre/gui2/library.py:364
-#: /home/kovid/work/calibre/src/calibre/gui2/library.py:377
-#: /home/kovid/work/calibre/src/calibre/gui2/library.py:905
-#: /home/kovid/work/calibre/src/calibre/gui2/tools.py:61
-#: /home/kovid/work/calibre/src/calibre/gui2/tools.py:123
-#: /home/kovid/work/calibre/src/calibre/library/cli.py:264
-#: /home/kovid/work/calibre/src/calibre/library/database.py:916
-#: /home/kovid/work/calibre/src/calibre/library/database2.py:498
-#: /home/kovid/work/calibre/src/calibre/library/database2.py:510
-#: /home/kovid/work/calibre/src/calibre/library/database2.py:895
-#: /home/kovid/work/calibre/src/calibre/library/database2.py:930
-#: /home/kovid/work/calibre/src/calibre/library/database2.py:1237
-#: /home/kovid/work/calibre/src/calibre/library/database2.py:1239
-#: /home/kovid/work/calibre/src/calibre/library/database2.py:1419
-#: /home/kovid/work/calibre/src/calibre/library/database2.py:1442
-#: /home/kovid/work/calibre/src/calibre/library/database2.py:1493
-#: /home/kovid/work/calibre/src/calibre/library/server.py:340
-#: /home/kovid/work/calibre/src/calibre/utils/podofo/__init__.py:28
-#: /home/kovid/work/calibre/src/calibre/utils/podofo/__init__.py:31
-#: /home/kovid/work/calibre/src/calibre/web/feeds/news.py:50
-msgid "Unknown"
-msgstr "Sconosciuto"
-
-#: /home/kovid/work/calibre/src/calibre/customize/__init__.py:62
-msgid "Base"
-msgstr "Base"
-
-#: /home/kovid/work/calibre/src/calibre/customize/__init__.py:148
-msgid "File type"
-msgstr "Tipo di file"
-
-#: /home/kovid/work/calibre/src/calibre/customize/__init__.py:182
-msgid "Metadata reader"
-msgstr "Lettore metadati"
-
-#: /home/kovid/work/calibre/src/calibre/customize/__init__.py:209
-msgid "Metadata writer"
-msgstr "Scrittore metadati"
-
-=======
 "X-Launchpad-Export-Date: 2009-05-21 14:40+0000\n"
 "X-Generator: Launchpad (build Unknown)\n"
 "Generated-By: pygettext.py 1.5\n"
 
->>>>>>> 5b4d17c7
 #: /home/kovid/work/calibre/src/calibre/customize/builtins.py:12
 msgid ""
 "Follow all local links in an HTML file and create a ZIP file containing all "
@@ -218,101 +96,6 @@
 msgid "There is insufficient free space in main memory"
 msgstr "Non c'è spazio sufficiente nella memoria principale"
 
-<<<<<<< HEAD
-#: /home/kovid/work/calibre/src/calibre/devices/prs505/driver.py:140
-#: /home/kovid/work/calibre/src/calibre/devices/prs505/driver.py:168
-#: /home/kovid/work/calibre/src/calibre/devices/prs505/driver.py:196
-#: /home/kovid/work/calibre/src/calibre/devices/usbms/device.py:204
-#: /home/kovid/work/calibre/src/calibre/devices/usbms/device.py:251
-#: /home/kovid/work/calibre/src/calibre/devices/usbms/device.py:278
-msgid "Unable to detect the %s disk drive. Try rebooting."
-msgstr "Impossibile individuare il disco %s. Provare a riavviare."
-
-#: /home/kovid/work/calibre/src/calibre/ebooks/epub/__init__.py:94
-msgid "Options to control the conversion to EPUB"
-msgstr "Opzioni per controllare la conversione in EPUB"
-
-#: /home/kovid/work/calibre/src/calibre/ebooks/epub/__init__.py:105
-msgid ""
-"The output EPUB file. If not specified, it is derived from the input file "
-"name."
-msgstr ""
-"Il file EPUB in uscita. Se non viene specificato, viene ricavato dal nome "
-"del file in ingresso."
-
-#: /home/kovid/work/calibre/src/calibre/ebooks/epub/__init__.py:108
-msgid ""
-"Profile of the target device this EPUB is meant for. Set to None to create a "
-"device independent EPUB. The profile is used for device specific "
-"restrictions on the EPUB. Choices are: "
-msgstr ""
-"Il profilo del dispositivo per cui questo EPUB è pensato. Impostare a "
-"Nessuno per creare un EPUB indipendente dal dispositivo. Il profilo è usato "
-"per restrizioni specifiche dei dispositivi per l'EPUB. Le scelte sono: "
-
-#: /home/kovid/work/calibre/src/calibre/ebooks/epub/__init__.py:113
-msgid ""
-"Either the path to a CSS stylesheet or raw CSS. This CSS will override any "
-"existing CSS declarations in the source files."
-msgstr ""
-"Il percorso a un foglio di stile CSS o istruzioni CSS dirette. Questo CSS "
-"sovrascriverà tutte le impostazioni del foglio di stile incluso nel sorgente."
-
-#: /home/kovid/work/calibre/src/calibre/ebooks/epub/__init__.py:117
-msgid "Control auto-detection of document structure."
-msgstr "Controlla il rilevamento automatico della struttura del documento."
-
-#: /home/kovid/work/calibre/src/calibre/ebooks/epub/__init__.py:122
-msgid ""
-"An XPath expression to detect chapter titles. The default is to consider "
-"<h1> or\n"
-"<h2> tags that contain the words \"chapter\",\"book\",\"section\" or "
-"\"part\" as chapter titles as \n"
-"well as any tags that have class=\"chapter\". \n"
-"The expression used must evaluate to a list of elements. To disable chapter "
-"detection,\n"
-"use the expression \"/\". See the XPath Tutorial in the calibre User Manual "
-"for further\n"
-"help on using this feature.\n"
-msgstr ""
-"Un'espressione XPath per rilevare i titoli dei capitoli. Per impostazione "
-"predefinita vengono considerati i tag <h1> o\n"
-"<h2> che contengono le parole \"capitolo\", \"libro\", \"sezione\" o "
-"\"parte\" come titoli del capitolo e\n"
-"tutti i tag che hanno class=\"capitolo\".\n"
-"L'espressione usata deve essere applicata a una lista di elementi. Per "
-"disabilitare la rilevazione dei capitoli,\n"
-"usare l'espressione \"/\". Vedere la guida di XPath nel manuale utente di "
-"calibre per ulteriori\n"
-"informazioni sull'utilizzo di questa funzionalità.\n"
-
-#: /home/kovid/work/calibre/src/calibre/ebooks/epub/__init__.py:132
-msgid ""
-"Specify how to mark detected chapters. A value of \"pagebreak\" will insert "
-"page breaks before chapters. A value of \"rule\" will insert a line before "
-"chapters. A value of \"none\" will disable chapter marking and a value of "
-"\"both\" will use both page breaks and lines to mark chapters."
-msgstr ""
-"Specificare come marcare i capitoli rilevati. Il valore \"pagebreak\" "
-"inserirà un'interruzione di pagina prima del capitolo. Il valore \"rule\" "
-"inserirà una linea prima del capitolo. Il valore \"none\" disabiliterà la "
-"marcatura dei capitoli e il valore \"both\" userà sia l'interruzione di "
-"pagina che la linea per marcare i capitoli."
-
-#: /home/kovid/work/calibre/src/calibre/ebooks/epub/__init__.py:139
-msgid "Path to the cover to be used for this book"
-msgstr "Percorso alla copertina da usare per questo libro"
-
-#: /home/kovid/work/calibre/src/calibre/ebooks/epub/__init__.py:142
-msgid ""
-"Use the cover detected from the source file in preference to the specified "
-"cover."
-msgstr ""
-"Usare la copertina rilevata dal file di origine al posto di quella "
-"specificata."
-
-=======
->>>>>>> 5b4d17c7
 #: /home/kovid/work/calibre/src/calibre/ebooks/epub/__init__.py:145
 msgid ""
 "Remove the first image from the input ebook. Useful if the first image in "
@@ -454,11 +237,7 @@
 msgid "Mobipocket-specific options."
 msgstr ""
 
-<<<<<<< HEAD
-#: /home/kovid/work/calibre/src/calibre/ebooks/epub/from_any.py:187
-=======
 #: /home/kovid/work/calibre/src/calibre/ebooks/mobi/writer.py:545
->>>>>>> 5b4d17c7
 msgid ""
 "Compress file text using PalmDOC compression. Results in smaller files, but "
 "takes a long time to run."
@@ -556,16 +335,9 @@
 msgid "List of Tables"
 msgstr ""
 
-<<<<<<< HEAD
-#: /home/kovid/work/calibre/src/calibre/ebooks/lit/reader.py:895
-#: /home/kovid/work/calibre/src/calibre/ebooks/mobi/reader.py:696
-msgid "Output directory. Defaults to current directory."
-msgstr "Cartella in uscita. Predefinita: cartella corrente."
-=======
 #: /home/kovid/work/calibre/src/calibre/ebooks/oeb/base.py:843
 msgid "Notes"
 msgstr ""
->>>>>>> 5b4d17c7
 
 #: /home/kovid/work/calibre/src/calibre/ebooks/oeb/base.py:844
 msgid "Preface"
@@ -575,16 +347,9 @@
 msgid "Main Text"
 msgstr ""
 
-<<<<<<< HEAD
-#: /home/kovid/work/calibre/src/calibre/ebooks/lit/reader.py:912
-#: /home/kovid/work/calibre/src/calibre/ebooks/mobi/reader.py:720
-msgid "OEB ebook created in"
-msgstr "Libro OEB creato in"
-=======
 #: /home/kovid/work/calibre/src/calibre/ebooks/pdf/pdftrim.py:13
 msgid "Options to control the transformation of pdf"
 msgstr ""
->>>>>>> 5b4d17c7
 
 #: /home/kovid/work/calibre/src/calibre/ebooks/pdf/pdftrim.py:24
 msgid "Number of pixels to crop from the left most x (default is %d) "
@@ -1301,17 +1066,9 @@
 msgid "Test email settings"
 msgstr ""
 
-<<<<<<< HEAD
-#: /home/kovid/work/calibre/src/calibre/ebooks/metadata/imp.py:54
-#: /home/kovid/work/calibre/src/calibre/ebooks/metadata/pdf.py:116
-#: /home/kovid/work/calibre/src/calibre/ebooks/metadata/rb.py:60
-msgid "No filename specified."
-msgstr "Nessun nome file specificato"
-=======
 #: /home/kovid/work/calibre/src/calibre/gui2/dialogs/test_email_ui.py:51
 msgid "Send test mail from %s to:"
 msgstr ""
->>>>>>> 5b4d17c7
 
 #: /home/kovid/work/calibre/src/calibre/gui2/library.py:747
 msgid ""
@@ -1349,37 +1106,8 @@
 "from your computer. Are you sure?"
 msgstr ""
 
-<<<<<<< HEAD
-#: /home/kovid/work/calibre/src/calibre/ebooks/metadata/opf2.py:1026
-msgid "Set the dc:language field"
-msgstr "Imposta il campo dc:language"
-
-#: /home/kovid/work/calibre/src/calibre/ebooks/metadata/pdf.py:115
-msgid "Usage: pdf-meta file.pdf"
-msgstr "Uso: pdf-meta-file.pdf"
-
-#: /home/kovid/work/calibre/src/calibre/ebooks/metadata/rb.py:59
-msgid "Usage: rb-meta file.rb"
-msgstr "Uso: rb-meta file.rb"
-
-#: /home/kovid/work/calibre/src/calibre/ebooks/mobi/from_any.py:55
-msgid "Creating Mobipocket file from EPUB..."
-msgstr "Creazione del file Mobipocket da EPUB in corso..."
-
-#: /home/kovid/work/calibre/src/calibre/ebooks/mobi/reader.py:694
-msgid "%prog [options] myebook.mobi"
-msgstr "%prog [opzioni] miolibro.mobi"
-
-#: /home/kovid/work/calibre/src/calibre/ebooks/mobi/reader.py:718
-msgid "Raw MOBI HTML saved in"
-msgstr "MOBI HTML raw salvato in"
-
-#: /home/kovid/work/calibre/src/calibre/ebooks/mobi/writer.py:536
-msgid "Options to control the conversion to MOBI"
-=======
 #: /home/kovid/work/calibre/src/calibre/gui2/main.py:955
 msgid "Saving to disk..."
->>>>>>> 5b4d17c7
 msgstr ""
 
 #: /home/kovid/work/calibre/src/calibre/gui2/main.py:960
@@ -1824,15 +1552,9 @@
 msgid "shortname"
 msgstr ""
 
-<<<<<<< HEAD
-#: /home/kovid/work/calibre/src/calibre/gui2/add.py:183
-#: /home/kovid/work/calibre/src/calibre/gui2/main.py:769
-msgid "Reading metadata..."
-=======
 #: /home/kovid/work/calibre/src/calibre/www/apps/feedjack/models.py:100
 #: /home/kovid/work/calibre/src/calibre/www/apps/feedjack/models.py:178
 msgid "is active"
->>>>>>> 5b4d17c7
 msgstr ""
 
 #: /home/kovid/work/calibre/src/calibre/www/apps/feedjack/models.py:101
@@ -2357,16 +2079,9 @@
 msgid "Options to control the traversal of HTML"
 msgstr "Opzioni per controllare l'analisi completa dell'HTML"
 
-<<<<<<< HEAD
-#: /home/kovid/work/calibre/src/calibre/gui2/dialogs/config.py:609
-#: /home/kovid/work/calibre/src/calibre/gui2/main.py:479
-msgid "Failed to start content server"
-msgstr "Avvio del server dei contenuti fallito"
-=======
 #: /home/kovid/work/calibre/src/calibre/ebooks/html.py:946
 msgid "The output directory. Default is the current directory."
 msgstr "Cartella in uscita. Predefinita: cartella corrente"
->>>>>>> 5b4d17c7
 
 #: /home/kovid/work/calibre/src/calibre/ebooks/html.py:948
 #: /home/kovid/work/calibre/src/calibre/ebooks/mobi/writer.py:568
@@ -3040,17 +2755,10 @@
 "\n"
 "%prog converte miolibro.fb2 in miolibro.lrf"
 
-<<<<<<< HEAD
-#: /home/kovid/work/calibre/src/calibre/gui2/dialogs/epub.py:242
-#: /home/kovid/work/calibre/src/calibre/gui2/main.py:1040
-msgid "Cannot convert"
-msgstr "Impossibile convertire"
-=======
 #: /home/kovid/work/calibre/src/calibre/ebooks/lrf/fb2/convert_from.py:28
 #: /home/kovid/work/calibre/src/calibre/ebooks/lrf/txt/convert_from.py:24
 msgid "Print generated HTML to stdout and quit."
 msgstr "Invia l'HTML generato allo stdout ed esce"
->>>>>>> 5b4d17c7
 
 #: /home/kovid/work/calibre/src/calibre/ebooks/lrf/fb2/convert_from.py:30
 msgid "Keep generated HTML files after completing conversion to LRF."
@@ -3642,21 +3350,9 @@
 msgid "Formats that are viewed using the internal viewer"
 msgstr "Formati visualizzati utilizzando il lettore interno"
 
-<<<<<<< HEAD
-#: /home/kovid/work/calibre/src/calibre/gui2/dialogs/lrf_single_ui.py:537
-#: /home/kovid/work/calibre/src/calibre/gui2/dialogs/lrf_single_ui.py:542
-#: /home/kovid/work/calibre/src/calibre/gui2/dialogs/lrf_single_ui.py:544
-#: /home/kovid/work/calibre/src/calibre/gui2/dialogs/lrf_single_ui.py:546
-#: /home/kovid/work/calibre/src/calibre/gui2/dialogs/lrf_single_ui.py:548
-#: /home/kovid/work/calibre/src/calibre/gui2/viewer/config_ui.py:110
-#: /home/kovid/work/calibre/src/calibre/gui2/viewer/config_ui.py:112
-msgid " px"
-msgstr " px"
-=======
 #: /home/kovid/work/calibre/src/calibre/gui2/__init__.py:55
 msgid "Columns to be displayed in the book list"
 msgstr "Colonne da mostrare nella lista dei libri"
->>>>>>> 5b4d17c7
 
 #: /home/kovid/work/calibre/src/calibre/gui2/__init__.py:56
 msgid "Automatically launch content server on application startup"
@@ -3946,17 +3642,10 @@
 msgstr ""
 "La dimensione %s non è valida. Deve essere nella forma larghezzaxaltezza"
 
-<<<<<<< HEAD
-#: /home/kovid/work/calibre/src/calibre/gui2/dialogs/scheduler.py:239
-#: /home/kovid/work/calibre/src/calibre/gui2/viewer/main.py:217
-msgid "Search"
-msgstr "Cerca"
-=======
 #: /home/kovid/work/calibre/src/calibre/gui2/dialogs/config.py:691
 #: /home/kovid/work/calibre/src/calibre/gui2/dialogs/config.py:696
 msgid "Invalid database location"
 msgstr "Percorso database non valido"
->>>>>>> 5b4d17c7
 
 #: /home/kovid/work/calibre/src/calibre/gui2/dialogs/config.py:692
 msgid "Invalid database location "
@@ -4053,28 +3742,9 @@
 msgid " seconds"
 msgstr " secondi"
 
-<<<<<<< HEAD
-#: /home/kovid/work/calibre/src/calibre/gui2/dialogs/scheduler.py:456
-#: /home/kovid/work/calibre/src/calibre/gui2/dialogs/scheduler_ui.py:165
-msgid "Schedule news download"
-msgstr "Programmare lo scaricamento delle notizie"
-
-#: /home/kovid/work/calibre/src/calibre/gui2/dialogs/scheduler.py:459
-msgid "Add a custom news source"
-msgstr "Aggiungi una fonte di notizie personalizzata"
-
-#: /home/kovid/work/calibre/src/calibre/gui2/dialogs/scheduler.py:466
-#: /home/kovid/work/calibre/src/calibre/gui2/tags.py:50
-#: /home/kovid/work/calibre/src/calibre/library/database2.py:839
-#: /home/kovid/work/calibre/src/calibre/library/database2.py:843
-#: /home/kovid/work/calibre/src/calibre/library/database2.py:1158
-msgid "News"
-msgstr "Notizie"
-=======
 #: /home/kovid/work/calibre/src/calibre/gui2/dialogs/config_ui.py:549
 msgid "Choose &language (requires restart):"
 msgstr "Scegliere la ling&ua (richiede il riavvio):"
->>>>>>> 5b4d17c7
 
 #: /home/kovid/work/calibre/src/calibre/gui2/dialogs/config_ui.py:550
 msgid "Normal"
@@ -4600,19 +4270,12 @@
 msgid "No metadata found"
 msgstr "Messun metadato trovato"
 
-<<<<<<< HEAD
-#: /home/kovid/work/calibre/src/calibre/gui2/jobs2.py:72
-#: /home/kovid/work/calibre/src/calibre/gui2/main.py:887
-msgid "Error"
-msgstr "Errore"
-=======
 #: /home/kovid/work/calibre/src/calibre/gui2/dialogs/fetch_metadata.py:169
 msgid ""
 "No metadata found, try adjusting the title and author or the ISBN key."
 msgstr ""
 "Nessun metadato trovato, provare ad aggiustare il titolo e l'autore o il "
 "codice ISBN."
->>>>>>> 5b4d17c7
 
 #: /home/kovid/work/calibre/src/calibre/gui2/dialogs/fetch_metadata_ui.py:78
 msgid "Fetch metadata"
@@ -4729,16 +4392,9 @@
 msgid "Convert to LRF"
 msgstr "Converti in LRF"
 
-<<<<<<< HEAD
-#: /home/kovid/work/calibre/src/calibre/gui2/lrf_renderer/main.py:157
-#: /home/kovid/work/calibre/src/calibre/gui2/viewer/main.py:389
-msgid "No matches found"
-msgstr "Nessuna corrispondenza trovata"
-=======
 #: /home/kovid/work/calibre/src/calibre/gui2/dialogs/lrf_single_ui.py:495
 msgid "Category"
 msgstr "Categoria"
->>>>>>> 5b4d17c7
 
 #: /home/kovid/work/calibre/src/calibre/gui2/dialogs/lrf_single_ui.py:519
 #: /home/kovid/work/calibre/src/calibre/gui2/dialogs/lrf_single_ui.py:526
@@ -4816,88 +4472,15 @@
 msgid "Override<br>CSS"
 msgstr "Sovrascrivi<br>CSS"
 
-<<<<<<< HEAD
-#: /home/kovid/work/calibre/src/calibre/gui2/main.py:181
-msgid "Add books from a single directory"
-msgstr "Aggiungi libri da una singola cartella"
-
-#: /home/kovid/work/calibre/src/calibre/gui2/main.py:182
-msgid ""
-"Add books from directories, including sub-directories (One book per "
-"directory, assumes every ebook file is the same book in a different format)"
-=======
 #: /home/kovid/work/calibre/src/calibre/gui2/dialogs/lrf_single_ui.py:549
 msgid "&Convert tables to images (good for large/complex tables)"
 msgstr "&Converti tabelle in immagini (utile per tabelle grandi/complesse)"
 
 #: /home/kovid/work/calibre/src/calibre/gui2/dialogs/lrf_single_ui.py:550
 msgid "&Multiplier for text size in rendered tables:"
->>>>>>> 5b4d17c7
 msgstr ""
 "&Moltiplicatore per la dimensione del testo nelle tabelle trasformate:"
 
-<<<<<<< HEAD
-#: /home/kovid/work/calibre/src/calibre/gui2/main.py:185
-msgid ""
-"Add books from directories, including sub directories (Multiple books per "
-"directory, assumes every ebook file is a different book)"
-msgstr ""
-
-#: /home/kovid/work/calibre/src/calibre/gui2/main.py:216
-#: /home/kovid/work/calibre/src/calibre/gui2/main_ui.py:360
-msgid "Save to disk"
-msgstr "Salva su disco"
-
-#: /home/kovid/work/calibre/src/calibre/gui2/main.py:217
-msgid "Save to disk in a single directory"
-msgstr "Salva su disco in una singola cartella"
-
-#: /home/kovid/work/calibre/src/calibre/gui2/main.py:218
-#: /home/kovid/work/calibre/src/calibre/gui2/main.py:1272
-msgid "Save only %s format to disk"
-msgstr "Salva sul disco solo il formato %s"
-
-#: /home/kovid/work/calibre/src/calibre/gui2/main.py:222
-#: /home/kovid/work/calibre/src/calibre/gui2/main_ui.py:366
-msgid "View"
-msgstr "Leggi"
-
-#: /home/kovid/work/calibre/src/calibre/gui2/main.py:223
-msgid "View specific format"
-msgstr "Leggi uno specifico formato"
-
-#: /home/kovid/work/calibre/src/calibre/gui2/main.py:249
-msgid "Convert individually"
-msgstr "Converti individualmente"
-
-#: /home/kovid/work/calibre/src/calibre/gui2/main.py:250
-msgid "Bulk convert"
-msgstr "Converti in gruppo"
-
-#: /home/kovid/work/calibre/src/calibre/gui2/main.py:252
-msgid "Set defaults for conversion"
-msgstr "Imposta i parametri predefiniti per la conversione"
-
-#: /home/kovid/work/calibre/src/calibre/gui2/main.py:253
-msgid "Set defaults for conversion of comics"
-msgstr "Imposta i parametri predefiniti per la conversione di fumetti"
-
-#: /home/kovid/work/calibre/src/calibre/gui2/main.py:292
-msgid "Similar books..."
-msgstr "Libri simili..."
-
-#: /home/kovid/work/calibre/src/calibre/gui2/main.py:346
-msgid "Bad database location"
-msgstr "Percorso del database sbagliato"
-
-#: /home/kovid/work/calibre/src/calibre/gui2/main.py:349
-#: /home/kovid/work/calibre/src/calibre/gui2/main.py:1435
-msgid "Choose a location for your ebook library."
-msgstr "Scegliere un percorso per la propria biblioteca."
-
-#: /home/kovid/work/calibre/src/calibre/gui2/main.py:522
-msgid "Browse by covers"
-=======
 #: /home/kovid/work/calibre/src/calibre/gui2/dialogs/lrf_single_ui.py:551
 msgid "Title based detection"
 msgstr "Individuazione basata sul titolo"
@@ -4957,108 +4540,10 @@
 msgid ""
 "Specify how the author(s) of this book should be sorted. For example Charles "
 "Dickens should be sorted as Dickens, Charles."
->>>>>>> 5b4d17c7
 msgstr ""
 "Specifica come deve essere classificato l'autore di questo libro. Ad "
 "esempio, Charles Dickens deve essere classificato come Dickens, Charles."
 
-<<<<<<< HEAD
-#: /home/kovid/work/calibre/src/calibre/gui2/main.py:617
-msgid "Device: "
-msgstr "Dispositivo: "
-
-#: /home/kovid/work/calibre/src/calibre/gui2/main.py:619
-msgid " detected."
-msgstr " individuato."
-
-#: /home/kovid/work/calibre/src/calibre/gui2/main.py:642
-msgid "Connected "
-msgstr "Connesso "
-
-#: /home/kovid/work/calibre/src/calibre/gui2/main.py:654
-msgid "Device database corrupted"
-msgstr "Database del dispositivo corrotto"
-
-#: /home/kovid/work/calibre/src/calibre/gui2/main.py:655
-msgid ""
-"\n"
-"                <p>The database of books on the reader is corrupted. Try the "
-"following:\n"
-"                <ol>\n"
-"                <li>Unplug the reader. Wait for it to finish regenerating "
-"the database (i.e. wait till it is ready to be used). Plug it back in. Now "
-"it should work with %(app)s. If not try the next step.</li>\n"
-"                <li>Quit %(app)s. Find the file media.xml in the reader's "
-"main memory. Delete it. Unplug the reader. Wait for it to regenerate the "
-"file. Re-connect it and start %(app)s.</li>\n"
-"                </ol>\n"
-"                "
-msgstr ""
-"\n"
-"                <p>Il database dei libri nel lettore è corrotto. Prova con i "
-"seguente passi:\n"
-"                <ol>\n"
-"                <li>Scollega il lettore. Aspetta che abbia finito la "
-"rigenerazione del database (cioè aspetta finché non è pronto per l'uso). "
-"Ricollegalo. Ora dovrebbe funzionare con %(app)s, altrimenti provare il "
-"passo successivo.</li>\n"
-"                <li>Chiudere %(app)s. Trovare il file media.xml nella "
-"memoria principale del lettore e cancellarlo. Scollegare il lettore e "
-"aspettare che rigeneri il file. Ricollegarlo e avviare %(app)s</li>\n"
-"                </ol>\n"
-"                "
-
-#: /home/kovid/work/calibre/src/calibre/gui2/main.py:730
-#: /home/kovid/work/calibre/src/calibre/gui2/main.py:783
-msgid "Uploading books to device."
-msgstr "Caricamento libri nel dispositivo."
-
-#: /home/kovid/work/calibre/src/calibre/gui2/main.py:738
-msgid "Books"
-msgstr "Libri"
-
-#: /home/kovid/work/calibre/src/calibre/gui2/main.py:739
-msgid "EPUB Books"
-msgstr "Libri EPUB"
-
-#: /home/kovid/work/calibre/src/calibre/gui2/main.py:740
-msgid "LRF Books"
-msgstr "Libri LRF"
-
-#: /home/kovid/work/calibre/src/calibre/gui2/main.py:741
-msgid "HTML Books"
-msgstr "Libri HTML"
-
-#: /home/kovid/work/calibre/src/calibre/gui2/main.py:742
-msgid "LIT Books"
-msgstr "Libri LIT"
-
-#: /home/kovid/work/calibre/src/calibre/gui2/main.py:743
-msgid "MOBI Books"
-msgstr "Libri MOBI"
-
-#: /home/kovid/work/calibre/src/calibre/gui2/main.py:744
-msgid "Text books"
-msgstr "Libri TXT"
-
-#: /home/kovid/work/calibre/src/calibre/gui2/main.py:745
-msgid "PDF Books"
-msgstr "Libri PDF"
-
-#: /home/kovid/work/calibre/src/calibre/gui2/main.py:746
-msgid "Comics"
-msgstr "Fumetti"
-
-#: /home/kovid/work/calibre/src/calibre/gui2/main.py:747
-msgid "Archives"
-msgstr "Archivi"
-
-#: /home/kovid/work/calibre/src/calibre/gui2/main.py:768
-msgid "Adding books..."
-msgstr ""
-
-#: /home/kovid/work/calibre/src/calibre/gui2/main.py:804
-=======
 #: /home/kovid/work/calibre/src/calibre/gui2/dialogs/metadata_bulk_ui.py:132
 #: /home/kovid/work/calibre/src/calibre/gui2/dialogs/metadata_single_ui.py:335
 msgid "&Rating:"
@@ -5127,52 +4612,12 @@
 msgstr "Scambia titolo e autore"
 
 #: /home/kovid/work/calibre/src/calibre/gui2/dialogs/metadata_single_ui.py:333
->>>>>>> 5b4d17c7
 msgid ""
 "Automatically create the author sort entry based on the current author entry"
 msgstr ""
 "Crea automaticamente la voce Classificazione autore basandosi sul contenuto "
 "del campo Autore."
 
-<<<<<<< HEAD
-#: /home/kovid/work/calibre/src/calibre/gui2/main.py:817
-msgid "Deleting books from device."
-msgstr "Cancellamento libri dal dispositivo."
-
-#: /home/kovid/work/calibre/src/calibre/gui2/main.py:849
-#: /home/kovid/work/calibre/src/calibre/gui2/main.py:901
-#: /home/kovid/work/calibre/src/calibre/gui2/main.py:928
-#: /home/kovid/work/calibre/src/calibre/gui2/main.py:951
-#: /home/kovid/work/calibre/src/calibre/gui2/main.py:1041
-msgid "No books selected"
-msgstr "Nessun libro selezionato"
-
-#: /home/kovid/work/calibre/src/calibre/gui2/main.py:900
-#: /home/kovid/work/calibre/src/calibre/gui2/main.py:927
-msgid "Cannot edit metadata"
-msgstr "Impossibile modificare i metadati"
-
-#: /home/kovid/work/calibre/src/calibre/gui2/main.py:950
-msgid "Cannot save to disk"
-msgstr "Impossibile salvare sul disco"
-
-#: /home/kovid/work/calibre/src/calibre/gui2/main.py:955
-msgid "Saving to disk..."
-msgstr ""
-
-#: /home/kovid/work/calibre/src/calibre/gui2/main.py:960
-msgid "Saved"
-msgstr ""
-
-#: /home/kovid/work/calibre/src/calibre/gui2/main.py:967
-msgid "Choose destination directory"
-msgstr "Scegliere la cartella di destinazione"
-
-#: /home/kovid/work/calibre/src/calibre/gui2/main.py:982
-msgid ""
-"<p>Could not save the following books to disk, because the %s format is not "
-"available for them:<ul>"
-=======
 #: /home/kovid/work/calibre/src/calibre/gui2/dialogs/metadata_single_ui.py:347
 msgid "Remove unused series (Series that have no books)"
 msgstr "Rimuovi serie inutilizzate (che non hanno libri)"
@@ -5199,84 +4644,8 @@
 
 #: /home/kovid/work/calibre/src/calibre/gui2/dialogs/metadata_single_ui.py:368
 msgid "Download &cover"
->>>>>>> 5b4d17c7
-msgstr ""
-
-<<<<<<< HEAD
-#: /home/kovid/work/calibre/src/calibre/gui2/main.py:988
-msgid "Could not save some ebooks"
-msgstr "Impossibile salvare alcuni libri"
-
-#: /home/kovid/work/calibre/src/calibre/gui2/main.py:1014
-msgid "Fetching news from "
-msgstr "Scaricamento notizie da "
-
-#: /home/kovid/work/calibre/src/calibre/gui2/main.py:1028
-msgid " fetched."
-msgstr " preso."
-
-#: /home/kovid/work/calibre/src/calibre/gui2/main.py:1166
-#: /home/kovid/work/calibre/src/calibre/gui2/main.py:1185
-msgid "No book selected"
-msgstr "Nessun libro selezionato"
-
-#: /home/kovid/work/calibre/src/calibre/gui2/main.py:1166
-#: /home/kovid/work/calibre/src/calibre/gui2/main.py:1215
-msgid "Cannot view"
-msgstr "Impossibile leggere"
-
-#: /home/kovid/work/calibre/src/calibre/gui2/main.py:1172
-#: /home/kovid/work/calibre/src/calibre/gui2/main.py:1220
-msgid "Choose the format to view"
-msgstr "Scegliere il formato da leggere"
-
-#: /home/kovid/work/calibre/src/calibre/gui2/main.py:1184
-msgid "Cannot open folder"
-msgstr "Impossibile aprire la cartella"
-
-#: /home/kovid/work/calibre/src/calibre/gui2/main.py:1216
-msgid "%s has no available formats."
-msgstr "%s non ha formati disponibili"
-
-#: /home/kovid/work/calibre/src/calibre/gui2/main.py:1257
-msgid "Cannot configure"
-msgstr "Impossibile configurare"
-
-#: /home/kovid/work/calibre/src/calibre/gui2/main.py:1258
-msgid "Cannot configure while there are running jobs."
-msgstr "Impossibile configurare mentre ci sono lavori in esecuzione"
-
-#: /home/kovid/work/calibre/src/calibre/gui2/main.py:1282
-msgid "Copying database"
-msgstr "Sto copiando il database"
-
-#: /home/kovid/work/calibre/src/calibre/gui2/main.py:1285
-msgid "Copying library to "
-msgstr "Copia biblioteca in "
-
-#: /home/kovid/work/calibre/src/calibre/gui2/main.py:1296
-msgid "Invalid database"
-msgstr "Database non valido"
-
-#: /home/kovid/work/calibre/src/calibre/gui2/main.py:1297
-msgid ""
-"<p>An invalid database already exists at %s, delete it before trying to move "
-"the existing database.<br>Error: %s"
-msgstr ""
-"<p>Esiste già un database non valido in %s, eliminarlo prima di provare a "
-"spostare il database esistente.<br>Errore: %s"
-
-#: /home/kovid/work/calibre/src/calibre/gui2/main.py:1307
-msgid "Could not move database"
-msgstr "Impossibile spostare il database"
-
-#: /home/kovid/work/calibre/src/calibre/gui2/main.py:1330
-msgid "No detailed info available"
-msgstr "Nessuna informazione dettagliata disponibile"
-
-#: /home/kovid/work/calibre/src/calibre/gui2/main.py:1331
-msgid "No detailed information is available for books on the device."
-=======
+msgstr ""
+
 #: /home/kovid/work/calibre/src/calibre/gui2/dialogs/password_ui.py:56
 msgid "Password needed"
 msgstr "Password necessaria"
@@ -5338,22 +4707,13 @@
 
 #: /home/kovid/work/calibre/src/calibre/gui2/dialogs/scheduler_ui.py:168
 msgid "Download &all scheduled"
->>>>>>> 5b4d17c7
-msgstr ""
-
-<<<<<<< HEAD
-#: /home/kovid/work/calibre/src/calibre/gui2/main.py:1378
-msgid "Error talking to device"
-msgstr "Errore di comunicazione col dispositivo"
-
-#: /home/kovid/work/calibre/src/calibre/gui2/main.py:1379
-=======
+msgstr ""
+
 #: /home/kovid/work/calibre/src/calibre/gui2/dialogs/scheduler_ui.py:169
 msgid "Schedule for download"
 msgstr "Programma per lo scaricamento"
 
 #: /home/kovid/work/calibre/src/calibre/gui2/dialogs/scheduler_ui.py:175
->>>>>>> 5b4d17c7
 msgid ""
 "Interval at which to download this recipe. A value of zero means that the "
 "recipe will be downloaded every hour."
@@ -5361,25 +4721,6 @@
 "Intervallo a cui scaricaricare questa formula. Il valore zero significa che "
 "la formula verrà scaricata ogni ora."
 
-<<<<<<< HEAD
-#: /home/kovid/work/calibre/src/calibre/gui2/main.py:1396
-#: /home/kovid/work/calibre/src/calibre/gui2/main.py:1415
-#: /home/kovid/work/calibre/src/calibre/gui2/main.py:1419
-msgid "Conversion Error"
-msgstr "Errore di conversione"
-
-#: /home/kovid/work/calibre/src/calibre/gui2/main.py:1397
-msgid ""
-"<p>Could not convert: %s<p>It is a <a href=\"%s\">DRM</a>ed book. You must "
-"first remove the DRM using 3rd party tools."
-msgstr ""
-"<p>Impossibile convertire %s<p>È un libro protetto da <a "
-"href=\"%s\">DRM</a>. È necessario rimuovere prima il DRM usando programmi di "
-"terze parti."
-
-#: /home/kovid/work/calibre/src/calibre/gui2/main.py:1444
-msgid "Invalid library location"
-=======
 #: /home/kovid/work/calibre/src/calibre/gui2/dialogs/scheduler_ui.py:176
 #: /home/kovid/work/calibre/src/calibre/gui2/dialogs/scheduler_ui.py:184
 #: /home/kovid/work/calibre/src/calibre/gui2/dialogs/user_profiles_ui.py:263
@@ -5392,23 +4733,14 @@
 
 #: /home/kovid/work/calibre/src/calibre/gui2/dialogs/scheduler_ui.py:181
 msgid "For the scheduling to work, you must leave calibre running."
->>>>>>> 5b4d17c7
 msgstr ""
 "Perché la programmazione funzioni, calibre deve essere in esecuzione."
 
-<<<<<<< HEAD
-#: /home/kovid/work/calibre/src/calibre/gui2/main.py:1445
-msgid "Could not access %s. Using %s as the library."
-msgstr ""
-
-#: /home/kovid/work/calibre/src/calibre/gui2/main.py:1493
-=======
 #: /home/kovid/work/calibre/src/calibre/gui2/dialogs/scheduler_ui.py:182
 msgid "&Download now"
 msgstr "&Scarica ora"
 
 #: /home/kovid/work/calibre/src/calibre/gui2/dialogs/scheduler_ui.py:183
->>>>>>> 5b4d17c7
 msgid ""
 "Delete downloaded news older than the specified number of days. Set to zero "
 "to disable."
@@ -5416,32 +4748,6 @@
 "Cancella le notizie più vecchie del numero di giorni specificato. Impostare "
 "a zero per disabilitare."
 
-<<<<<<< HEAD
-#: /home/kovid/work/calibre/src/calibre/gui2/main.py:1517
-msgid "There are active jobs. Are you sure you want to quit?"
-msgstr "Ci sono lavori attivi. Uscire comunque?"
-
-#: /home/kovid/work/calibre/src/calibre/gui2/main.py:1520
-msgid ""
-" is communicating with the device!<br>\n"
-"                      'Quitting may cause corruption on the device.<br>\n"
-"                      'Are you sure you want to quit?"
-msgstr ""
-
-#: /home/kovid/work/calibre/src/calibre/gui2/main.py:1524
-msgid "WARNING: Active jobs"
-msgstr "ATTENZIONE: Lavori attivi"
-
-#: /home/kovid/work/calibre/src/calibre/gui2/main.py:1560
-msgid ""
-"will keep running in the system tray. To close it, choose <b>Quit</b> in the "
-"context menu of the system tray."
-msgstr ""
-"continuerà a lavorare nel vassoio di sistema. Per chiuderlo, selezionare "
-"<b>Esci</b> nel menu contestuale del vassoio di sistema."
-
-#: /home/kovid/work/calibre/src/calibre/gui2/main.py:1579
-=======
 #: /home/kovid/work/calibre/src/calibre/gui2/dialogs/scheduler_ui.py:185
 msgid "Delete downloaded news older than "
 msgstr "Elimina le notizie scaricate più vecchie di "
@@ -5460,7 +4766,6 @@
 msgstr "Il testo da cercare. È interpretato come un'espressione regolare"
 
 #: /home/kovid/work/calibre/src/calibre/gui2/dialogs/search_item_ui.py:38
->>>>>>> 5b4d17c7
 msgid ""
 "<p>Negate this match. That is, only return results that <b>do not</b> match "
 "this query."
@@ -5468,33 +4773,6 @@
 "<p>Nega questa corrispondenza. Restituisce soltanto i risultati che "
 "<b>non</b> corrispondono a questa ricerca"
 
-<<<<<<< HEAD
-#: /home/kovid/work/calibre/src/calibre/gui2/main.py:1587
-msgid "Update available"
-msgstr "Aggiornamento disponibile"
-
-#: /home/kovid/work/calibre/src/calibre/gui2/main.py:1588
-msgid ""
-"%s has been updated to version %s. See the <a "
-"href=\"http://calibre.kovidgoyal.net/wiki/Changelog\">new features</a>. "
-"Visit the download page?"
-msgstr ""
-"%s è stato aggiornato alla versione %s. Lista delle <a "
-"href=\"http://calibre.kovidgoyal.net/wiki/Changelog\">nuove "
-"funzionalità</a>. Una visita alla pagina del download?"
-
-#: /home/kovid/work/calibre/src/calibre/gui2/main.py:1607
-msgid "Use the library located at the specified path."
-msgstr "Usa la biblioteca collocata nel percorso specificato."
-
-#: /home/kovid/work/calibre/src/calibre/gui2/main.py:1609
-msgid "Start minimized to system tray."
-msgstr ""
-
-#: /home/kovid/work/calibre/src/calibre/gui2/main.py:1611
-msgid "Log debugging information to console"
-msgstr "Invia le informazioni di debug alla console"
-=======
 #: /home/kovid/work/calibre/src/calibre/gui2/dialogs/search_item_ui.py:39
 msgid "Negate"
 msgstr "Nega"
@@ -5514,7 +4792,6 @@
 #: /home/kovid/work/calibre/src/calibre/gui2/dialogs/search_ui.py:91
 msgid "This exact &phrase:"
 msgstr "&Questa frase esatta:"
->>>>>>> 5b4d17c7
 
 #: /home/kovid/work/calibre/src/calibre/gui2/dialogs/search_ui.py:92
 msgid "&One or more of these words:"
@@ -5709,72 +4986,6 @@
 "use the \"Advanced mode\" to further customize the fetch "
 "process.</p></body></html>"
 msgstr ""
-<<<<<<< HEAD
-"<p>Impossibile convertire %d di %d libri, perché non è stato trovato un "
-"formato di origine adatto.<ul>%s</ul>"
-
-#: /home/kovid/work/calibre/src/calibre/gui2/tools.py:254
-#: /home/kovid/work/calibre/src/calibre/gui2/tools.py:351
-msgid "Could not convert some books"
-msgstr "Impossibile convertire alcuni libri"
-
-#: /home/kovid/work/calibre/src/calibre/gui2/tools.py:378
-#: /home/kovid/work/calibre/src/calibre/gui2/tools.py:393
-msgid "Fetch news from "
-msgstr "Scarica notizie da "
-
-#: /home/kovid/work/calibre/src/calibre/gui2/tools.py:390
-msgid "You must set a username and password for %s"
-msgstr "È necessario inserire nome utente e password per %s"
-
-#: /home/kovid/work/calibre/src/calibre/gui2/viewer/config_ui.py:104
-msgid "Configure Ebook viewer"
-msgstr "Configurazione lettore di libri"
-
-#: /home/kovid/work/calibre/src/calibre/gui2/viewer/config_ui.py:105
-msgid "&Font options"
-msgstr "&Opzioni font"
-
-#: /home/kovid/work/calibre/src/calibre/gui2/viewer/config_ui.py:106
-msgid "Se&rif family:"
-msgstr "Famiglia &con grazie:"
-
-#: /home/kovid/work/calibre/src/calibre/gui2/viewer/config_ui.py:107
-msgid "&Sans family:"
-msgstr "Famiglia &sena grazie:"
-
-#: /home/kovid/work/calibre/src/calibre/gui2/viewer/config_ui.py:108
-msgid "&Monospace family:"
-msgstr "Famiglia &a spaziatura fissa:"
-
-#: /home/kovid/work/calibre/src/calibre/gui2/viewer/config_ui.py:109
-msgid "&Default font size:"
-msgstr "&Dimensione predefinita carattere:"
-
-#: /home/kovid/work/calibre/src/calibre/gui2/viewer/config_ui.py:111
-msgid "Monospace &font size:"
-msgstr "Dimensione carattere a spa&ziatura fissa:"
-
-#: /home/kovid/work/calibre/src/calibre/gui2/viewer/config_ui.py:113
-msgid "S&tandard font:"
-msgstr "Carattere sta&ndard:"
-
-#: /home/kovid/work/calibre/src/calibre/gui2/viewer/config_ui.py:114
-msgid "Serif"
-msgstr "Con grazie"
-
-#: /home/kovid/work/calibre/src/calibre/gui2/viewer/config_ui.py:115
-msgid "Sans-serif"
-msgstr "Senza grazie"
-
-#: /home/kovid/work/calibre/src/calibre/gui2/viewer/config_ui.py:116
-msgid "Monospace"
-msgstr "Spaziatura fissa"
-
-#: /home/kovid/work/calibre/src/calibre/gui2/viewer/config_ui.py:118
-msgid "&User stylesheet"
-msgstr "&Fogli di stile dell'utente"
-=======
 "<html><head><meta name=\"qrichtext\" content=\"1\" /><style "
 "type=\"text/css\">\n"
 "p, li { white-space: pre-wrap; }\n"
@@ -5826,18 +5037,12 @@
 #: /home/kovid/work/calibre/src/calibre/gui2/dialogs/user_profiles_ui.py:273
 msgid "Feed &URL:"
 msgstr "&URL del feed:"
->>>>>>> 5b4d17c7
 
 #: /home/kovid/work/calibre/src/calibre/gui2/dialogs/user_profiles_ui.py:275
 msgid "&Add feed"
 msgstr "&Aggiungi feed"
 
-<<<<<<< HEAD
-#: /home/kovid/work/calibre/src/calibre/gui2/viewer/documentview.py:59
-#: /home/kovid/work/calibre/src/calibre/gui2/viewer/documentview.py:89
-=======
 #: /home/kovid/work/calibre/src/calibre/gui2/dialogs/user_profiles_ui.py:276
->>>>>>> 5b4d17c7
 msgid ""
 "For help with writing advanced news recipes, please visit <a "
 "href=\"http://calibre.kovidgoyal.net/user_manual/news.html\">User Recipes</a>"
@@ -5846,35 +5051,6 @@
 "href=\"http://calibre.kovidgoyal.net/user_manual/news.html\">Formule "
 "utente</a>"
 
-<<<<<<< HEAD
-#: /home/kovid/work/calibre/src/calibre/gui2/viewer/documentview.py:61
-msgid "Font options"
-msgstr "Opzioni carattere"
-
-#: /home/kovid/work/calibre/src/calibre/gui2/viewer/documentview.py:63
-msgid "The serif font family"
-msgstr "La famiglia di caratteri con grazie"
-
-#: /home/kovid/work/calibre/src/calibre/gui2/viewer/documentview.py:65
-msgid "The sans-serif font family"
-msgstr "La famiglia di caratteri senza grazie"
-
-#: /home/kovid/work/calibre/src/calibre/gui2/viewer/documentview.py:67
-msgid "The monospaced font family"
-msgstr "La famiglia di caratteri a spaziatura fissa"
-
-#: /home/kovid/work/calibre/src/calibre/gui2/viewer/documentview.py:68
-msgid "The standard font size in px"
-msgstr "La dimensione dei caratteri predefinita in px"
-
-#: /home/kovid/work/calibre/src/calibre/gui2/viewer/documentview.py:69
-msgid "The monospaced font size in px"
-msgstr "La dimensione dei caratteri a spaziatura fissa in px"
-
-#: /home/kovid/work/calibre/src/calibre/gui2/viewer/documentview.py:70
-msgid "The standard font type"
-msgstr "Il tipo di carattere predefinito"
-=======
 #: /home/kovid/work/calibre/src/calibre/gui2/dialogs/user_profiles_ui.py:277
 msgid "Recipe source code (python)"
 msgstr "Codice sorgente formula (python)"
@@ -5939,88 +5115,11 @@
 #: /home/kovid/work/calibre/src/calibre/gui2/filename_pattern_ui.py:108
 msgid "Title:"
 msgstr "Titolo:"
->>>>>>> 5b4d17c7
 
 #: /home/kovid/work/calibre/src/calibre/gui2/filename_pattern_ui.py:109
 msgid "Regular expression (?P&lt;title&gt;)"
 msgstr "Espressione regolare (?P&lt;title&gt;)"
 
-<<<<<<< HEAD
-#: /home/kovid/work/calibre/src/calibre/gui2/viewer/main.py:206
-msgid "Position in book"
-msgstr "Posizione nel libro"
-
-#: /home/kovid/work/calibre/src/calibre/gui2/viewer/main.py:207
-msgid "/Unknown"
-msgstr "/Sconosciuto"
-
-#: /home/kovid/work/calibre/src/calibre/gui2/viewer/main.py:212
-msgid "Go to a reference. To get reference numbers, use the reference mode."
-msgstr ""
-"Vai a un riferimento. Per ottenere i numeri di riferimento, usare la "
-"modalità riferimento."
-
-#: /home/kovid/work/calibre/src/calibre/gui2/viewer/main.py:218
-msgid "Search for text in book"
-msgstr "Cerca del testo nel libro"
-
-#: /home/kovid/work/calibre/src/calibre/gui2/viewer/main.py:350
-msgid "Choose ebook"
-msgstr "Scelta libro"
-
-#: /home/kovid/work/calibre/src/calibre/gui2/viewer/main.py:351
-msgid "Ebooks"
-msgstr "Libri"
-
-#: /home/kovid/work/calibre/src/calibre/gui2/viewer/main.py:369
-msgid "Add bookmark"
-msgstr "Aggiungi segnalibro"
-
-#: /home/kovid/work/calibre/src/calibre/gui2/viewer/main.py:369
-msgid "Enter title for bookmark:"
-msgstr "Inserire il titolo per il segnalibro:"
-
-#: /home/kovid/work/calibre/src/calibre/gui2/viewer/main.py:390
-msgid "No matches found for: %s"
-msgstr "Nessuna corrispondenza trovata per %s"
-
-#: /home/kovid/work/calibre/src/calibre/gui2/viewer/main.py:430
-msgid "Loading flow..."
-msgstr "Caricamento..."
-
-#: /home/kovid/work/calibre/src/calibre/gui2/viewer/main.py:457
-msgid "Laying out %s"
-msgstr "Impaginazione %s"
-
-#: /home/kovid/work/calibre/src/calibre/gui2/viewer/main.py:509
-msgid "Loading ebook..."
-msgstr "Caricamento libro..."
-
-#: /home/kovid/work/calibre/src/calibre/gui2/viewer/main.py:517
-msgid "<p>This book is protected by <a href=\"%s\">DRM</a>"
-msgstr "<p>Questo libro è protetto da <a href=\"%s\">DRM</a>"
-
-#: /home/kovid/work/calibre/src/calibre/gui2/viewer/main.py:517
-msgid "DRM Error"
-msgstr "Errore DRM"
-
-#: /home/kovid/work/calibre/src/calibre/gui2/viewer/main.py:519
-msgid "Could not open ebook"
-msgstr "Impossibile aprire il libro"
-
-#: /home/kovid/work/calibre/src/calibre/gui2/viewer/main.py:520
-msgid "<b>%s</b><br/><p>%s</p>"
-msgstr "<b>%s</b><br/><p>%s</p>"
-
-#: /home/kovid/work/calibre/src/calibre/gui2/viewer/main.py:592
-msgid "Options to control the ebook viewer"
-msgstr "Opzioni per controllare il visualizzatore di libri"
-
-#: /home/kovid/work/calibre/src/calibre/gui2/viewer/main.py:599
-msgid ""
-"If specified, viewer window will try to come to the front when started."
-msgstr ""
-=======
 #: /home/kovid/work/calibre/src/calibre/gui2/filename_pattern_ui.py:110
 #: /home/kovid/work/calibre/src/calibre/gui2/filename_pattern_ui.py:113
 #: /home/kovid/work/calibre/src/calibre/gui2/filename_pattern_ui.py:116
@@ -6102,7 +5201,6 @@
 #: /home/kovid/work/calibre/src/calibre/gui2/jobs2.py:76
 msgid "Working"
 msgstr "In esecuzione"
->>>>>>> 5b4d17c7
 
 #: /home/kovid/work/calibre/src/calibre/gui2/jobs2.py:172
 #: /home/kovid/work/calibre/src/calibre/gui2/jobs2.py:176
@@ -6403,19 +5501,6 @@
 msgid "MOBI Books"
 msgstr "Libri MOBI"
 
-<<<<<<< HEAD
-#: /home/kovid/work/calibre/src/calibre/library/database2.py:1262
-msgid "<p>Copying books to %s<br><center>"
-msgstr "<p>Sto copiando i libri in %s<br><center>"
-
-#: /home/kovid/work/calibre/src/calibre/library/database2.py:1275
-#: /home/kovid/work/calibre/src/calibre/library/database2.py:1384
-msgid "Copying <b>%s</b>"
-msgstr "Sto copiando <b>%s</b>"
-
-#: /home/kovid/work/calibre/src/calibre/library/database2.py:1355
-msgid "<p>Migrating old database to ebook library in %s<br><center>"
-=======
 #: /home/kovid/work/calibre/src/calibre/gui2/main.py:744
 msgid "Text books"
 msgstr "Libri TXT"
@@ -6438,14 +5523,8 @@
 
 #: /home/kovid/work/calibre/src/calibre/gui2/main.py:848
 msgid "Cannot download metadata"
->>>>>>> 5b4d17c7
-msgstr ""
-
-<<<<<<< HEAD
-#: /home/kovid/work/calibre/src/calibre/library/database2.py:1401
-msgid "Compacting database"
-msgstr "Compattazione database"
-=======
+msgstr ""
+
 #: /home/kovid/work/calibre/src/calibre/gui2/main.py:849
 #: /home/kovid/work/calibre/src/calibre/gui2/main.py:901
 #: /home/kovid/work/calibre/src/calibre/gui2/main.py:928
@@ -6453,7 +5532,6 @@
 #: /home/kovid/work/calibre/src/calibre/gui2/main.py:1041
 msgid "No books selected"
 msgstr "Nessun libro selezionato"
->>>>>>> 5b4d17c7
 
 #: /home/kovid/work/calibre/src/calibre/gui2/main.py:858
 msgid "covers"
@@ -6463,15 +5541,6 @@
 msgid "metadata"
 msgstr ""
 
-<<<<<<< HEAD
-#: /home/kovid/work/calibre/src/calibre/parallel.py:390
-msgid "Could not launch worker process."
-msgstr "Impossibile avviare il gestore dei lavori."
-
-#: /home/kovid/work/calibre/src/calibre/parallel.py:816
-msgid "Job stopped by user"
-msgstr "Lavoro fermato dall'utente"
-=======
 #: /home/kovid/work/calibre/src/calibre/gui2/main.py:860
 msgid "Downloading %s for %d book(s)"
 msgstr ""
@@ -6479,7 +5548,6 @@
 #: /home/kovid/work/calibre/src/calibre/gui2/main.py:881
 msgid "Failed to download some metadata"
 msgstr ""
->>>>>>> 5b4d17c7
 
 #: /home/kovid/work/calibre/src/calibre/gui2/main.py:882
 msgid "Failed to download metadata for the following:"
@@ -6793,7 +5861,1133 @@
 msgid "Books by same author"
 msgstr "Libri dello stesso autore"
 
-<<<<<<< HEAD
+#: /home/kovid/work/calibre/src/calibre/gui2/main_ui.py:371
+msgid "Books in this series"
+msgstr "Libri in questa serie"
+
+#: /home/kovid/work/calibre/src/calibre/gui2/main_ui.py:372
+msgid "Books by this publisher"
+msgstr "Libri di questo editore"
+
+#: /home/kovid/work/calibre/src/calibre/gui2/main_ui.py:373
+msgid "Books with the same tags"
+msgstr "Libri con lo stesso tag"
+
+#: /home/kovid/work/calibre/src/calibre/gui2/main_ui.py:374
+#: /home/kovid/work/calibre/src/calibre/gui2/viewer/main_ui.py:165
+msgid "Preferences"
+msgstr "Preferenze"
+
+#: /home/kovid/work/calibre/src/calibre/gui2/main_window.py:18
+msgid ""
+"Redirect console output to a dialog window (both stdout and stderr). Useful "
+"on windows where GUI apps do not have a output streams."
+msgstr ""
+"Redireziona l'output della console a una finestra di dialogo (sia stdout ceh "
+"stderr). Utile nelle finestre dove l'applicazione GUI non ha un output."
+
+#: /home/kovid/work/calibre/src/calibre/gui2/main_window.py:58
+msgid "&Quit"
+msgstr "& Esci"
+
+#: /home/kovid/work/calibre/src/calibre/gui2/main_window.py:84
+msgid "ERROR: Unhandled exception"
+msgstr "ERRORE: eccezione non gestita"
+
+#: /home/kovid/work/calibre/src/calibre/gui2/metadata.py:80
+msgid "Book has neither title nor ISBN"
+msgstr ""
+
+#: /home/kovid/work/calibre/src/calibre/gui2/metadata.py:96
+msgid "No matches found for this book"
+msgstr ""
+
+#: /home/kovid/work/calibre/src/calibre/gui2/status.py:115
+msgid "Jobs:"
+msgstr "Lavori:"
+
+#: /home/kovid/work/calibre/src/calibre/gui2/status.py:124
+msgid "Click to see list of active jobs."
+msgstr "Fare clic per vedere una lista dei lavori attivi"
+
+#: /home/kovid/work/calibre/src/calibre/gui2/status.py:154
+msgid "Click to browse books by their covers"
+msgstr "Fare clic per sfogliare i libri per copertine"
+
+#: /home/kovid/work/calibre/src/calibre/gui2/status.py:154
+msgid "Click to turn off Cover Browsing"
+msgstr "Fare clic per disattivare la navigazione per copertina"
+
+#: /home/kovid/work/calibre/src/calibre/gui2/status.py:159
+msgid ""
+"<p>Browsing books by their covers is disabled.<br>Import of pictureflow "
+"module failed:<br>"
+msgstr ""
+"<p>La navigazione per copertina è disabilitata.<br>Caricamento del modulo "
+"pictureflow fallito:<br>"
+
+#: /home/kovid/work/calibre/src/calibre/gui2/status.py:167
+msgid "Click to browse books by tags"
+msgstr "Fare clic per sfogliare i libri per tag"
+
+#: /home/kovid/work/calibre/src/calibre/gui2/tags.py:50
+msgid "Authors"
+msgstr "Autori"
+
+#: /home/kovid/work/calibre/src/calibre/gui2/tags.py:50
+msgid "Publishers"
+msgstr "Editori"
+
+#: /home/kovid/work/calibre/src/calibre/gui2/tools.py:55
+#: /home/kovid/work/calibre/src/calibre/gui2/tools.py:117
+msgid "Convert book: "
+msgstr "Conversione libro: "
+
+#: /home/kovid/work/calibre/src/calibre/gui2/tools.py:87
+#: /home/kovid/work/calibre/src/calibre/gui2/tools.py:151
+msgid "Convert comic: "
+msgstr "Conversione fumetto: "
+
+#: /home/kovid/work/calibre/src/calibre/gui2/tools.py:174
+#: /home/kovid/work/calibre/src/calibre/gui2/tools.py:273
+msgid "Starting Bulk conversion of %d books"
+msgstr "Avviamento conversione in gruppo di %d libri"
+
+#: /home/kovid/work/calibre/src/calibre/gui2/tools.py:216
+#: /home/kovid/work/calibre/src/calibre/gui2/tools.py:244
+#: /home/kovid/work/calibre/src/calibre/gui2/tools.py:313
+#: /home/kovid/work/calibre/src/calibre/gui2/tools.py:341
+msgid "Convert book %d of %d (%s)"
+msgstr "Conversione libro %d di %d (%s)"
+
+#: /home/kovid/work/calibre/src/calibre/gui2/tools.py:253
+#: /home/kovid/work/calibre/src/calibre/gui2/tools.py:350
+msgid ""
+"<p>Could not convert %d of %d books, because no suitable source format was "
+"found.<ul>%s</ul>"
+msgstr ""
+"<p>Impossibile convertire %d di %d libri, perché non è stato trovato un "
+"formato di origine adatto.<ul>%s</ul>"
+
+#: /home/kovid/work/calibre/src/calibre/gui2/tools.py:254
+#: /home/kovid/work/calibre/src/calibre/gui2/tools.py:351
+msgid "Could not convert some books"
+msgstr "Impossibile convertire alcuni libri"
+
+#: /home/kovid/work/calibre/src/calibre/gui2/tools.py:378
+#: /home/kovid/work/calibre/src/calibre/gui2/tools.py:393
+msgid "Fetch news from "
+msgstr "Scarica notizie da "
+
+#: /home/kovid/work/calibre/src/calibre/gui2/tools.py:390
+msgid "You must set a username and password for %s"
+msgstr "È necessario inserire nome utente e password per %s"
+
+#: /home/kovid/work/calibre/src/calibre/gui2/viewer/config_ui.py:104
+msgid "Configure Ebook viewer"
+msgstr "Configurazione lettore di libri"
+
+#: /home/kovid/work/calibre/src/calibre/gui2/viewer/config_ui.py:105
+msgid "&Font options"
+msgstr "&Opzioni font"
+
+#: /home/kovid/work/calibre/src/calibre/gui2/viewer/config_ui.py:106
+msgid "Se&rif family:"
+msgstr "Famiglia &con grazie:"
+
+#: /home/kovid/work/calibre/src/calibre/gui2/viewer/config_ui.py:107
+msgid "&Sans family:"
+msgstr "Famiglia &sena grazie:"
+
+#: /home/kovid/work/calibre/src/calibre/gui2/viewer/config_ui.py:108
+msgid "&Monospace family:"
+msgstr "Famiglia &a spaziatura fissa:"
+
+#: /home/kovid/work/calibre/src/calibre/gui2/viewer/config_ui.py:109
+msgid "&Default font size:"
+msgstr "&Dimensione predefinita carattere:"
+
+#: /home/kovid/work/calibre/src/calibre/gui2/viewer/config_ui.py:111
+msgid "Monospace &font size:"
+msgstr "Dimensione carattere a spa&ziatura fissa:"
+
+#: /home/kovid/work/calibre/src/calibre/gui2/viewer/config_ui.py:113
+msgid "S&tandard font:"
+msgstr "Carattere sta&ndard:"
+
+#: /home/kovid/work/calibre/src/calibre/gui2/viewer/config_ui.py:114
+msgid "Serif"
+msgstr "Con grazie"
+
+#: /home/kovid/work/calibre/src/calibre/gui2/viewer/config_ui.py:115
+msgid "Sans-serif"
+msgstr "Senza grazie"
+
+#: /home/kovid/work/calibre/src/calibre/gui2/viewer/config_ui.py:116
+msgid "Monospace"
+msgstr "Spaziatura fissa"
+
+#: /home/kovid/work/calibre/src/calibre/gui2/viewer/config_ui.py:117
+msgid "Remember last used &window size"
+msgstr ""
+
+#: /home/kovid/work/calibre/src/calibre/gui2/viewer/config_ui.py:118
+msgid "&User stylesheet"
+msgstr "&Fogli di stile dell'utente"
+
+#: /home/kovid/work/calibre/src/calibre/gui2/viewer/documentview.py:50
+msgid "Options to customize the ebook viewer"
+msgstr "Opzioni per personalizzare il lettore di libri"
+
+#: /home/kovid/work/calibre/src/calibre/gui2/viewer/documentview.py:57
+#: /home/kovid/work/calibre/src/calibre/gui2/viewer/main.py:602
+msgid "Remember last used window size"
+msgstr ""
+
+#: /home/kovid/work/calibre/src/calibre/gui2/viewer/documentview.py:59
+#: /home/kovid/work/calibre/src/calibre/gui2/viewer/documentview.py:89
+msgid ""
+"Set the user CSS stylesheet. This can be used to customize the look of all "
+"books."
+msgstr ""
+"Imposta il foglio di stile CSS dell'utente. Può essere usato per "
+"personalizzare l'aspetto di tutti i libri."
+
+#: /home/kovid/work/calibre/src/calibre/gui2/viewer/documentview.py:61
+msgid "Font options"
+msgstr "Opzioni carattere"
+
+#: /home/kovid/work/calibre/src/calibre/gui2/viewer/documentview.py:63
+msgid "The serif font family"
+msgstr "La famiglia di caratteri con grazie"
+
+#: /home/kovid/work/calibre/src/calibre/gui2/viewer/documentview.py:65
+msgid "The sans-serif font family"
+msgstr "La famiglia di caratteri senza grazie"
+
+#: /home/kovid/work/calibre/src/calibre/gui2/viewer/documentview.py:67
+msgid "The monospaced font family"
+msgstr "La famiglia di caratteri a spaziatura fissa"
+
+#: /home/kovid/work/calibre/src/calibre/gui2/viewer/documentview.py:68
+msgid "The standard font size in px"
+msgstr "La dimensione dei caratteri predefinita in px"
+
+#: /home/kovid/work/calibre/src/calibre/gui2/viewer/documentview.py:69
+msgid "The monospaced font size in px"
+msgstr "La dimensione dei caratteri a spaziatura fissa in px"
+
+#: /home/kovid/work/calibre/src/calibre/gui2/viewer/documentview.py:70
+msgid "The standard font type"
+msgstr "Il tipo di carattere predefinito"
+
+#: /home/kovid/work/calibre/src/calibre/gui2/viewer/main.py:165
+msgid "Go to..."
+msgstr "Vai a..."
+
+#: /home/kovid/work/calibre/src/calibre/gui2/viewer/main.py:206
+msgid "Position in book"
+msgstr "Posizione nel libro"
+
+#: /home/kovid/work/calibre/src/calibre/gui2/viewer/main.py:207
+msgid "/Unknown"
+msgstr "/Sconosciuto"
+
+#: /home/kovid/work/calibre/src/calibre/gui2/viewer/main.py:212
+msgid "Go to a reference. To get reference numbers, use the reference mode."
+msgstr ""
+"Vai a un riferimento. Per ottenere i numeri di riferimento, usare la "
+"modalità riferimento."
+
+#: /home/kovid/work/calibre/src/calibre/gui2/viewer/main.py:218
+msgid "Search for text in book"
+msgstr "Cerca del testo nel libro"
+
+#: /home/kovid/work/calibre/src/calibre/gui2/viewer/main.py:350
+msgid "Choose ebook"
+msgstr "Scelta libro"
+
+#: /home/kovid/work/calibre/src/calibre/gui2/viewer/main.py:351
+msgid "Ebooks"
+msgstr "Libri"
+
+#: /home/kovid/work/calibre/src/calibre/gui2/viewer/main.py:369
+msgid "Add bookmark"
+msgstr "Aggiungi segnalibro"
+
+#: /home/kovid/work/calibre/src/calibre/gui2/viewer/main.py:369
+msgid "Enter title for bookmark:"
+msgstr "Inserire il titolo per il segnalibro:"
+
+#: /home/kovid/work/calibre/src/calibre/gui2/viewer/main.py:390
+msgid "No matches found for: %s"
+msgstr "Nessuna corrispondenza trovata per %s"
+
+#: /home/kovid/work/calibre/src/calibre/gui2/viewer/main.py:430
+msgid "Loading flow..."
+msgstr "Caricamento..."
+
+#: /home/kovid/work/calibre/src/calibre/gui2/viewer/main.py:457
+msgid "Laying out %s"
+msgstr "Impaginazione %s"
+
+#: /home/kovid/work/calibre/src/calibre/gui2/viewer/main.py:509
+msgid "Loading ebook..."
+msgstr "Caricamento libro..."
+
+#: /home/kovid/work/calibre/src/calibre/gui2/viewer/main.py:517
+msgid "<p>This book is protected by <a href=\"%s\">DRM</a>"
+msgstr "<p>Questo libro è protetto da <a href=\"%s\">DRM</a>"
+
+#: /home/kovid/work/calibre/src/calibre/gui2/viewer/main.py:517
+msgid "DRM Error"
+msgstr "Errore DRM"
+
+#: /home/kovid/work/calibre/src/calibre/gui2/viewer/main.py:519
+msgid "Could not open ebook"
+msgstr "Impossibile aprire il libro"
+
+#: /home/kovid/work/calibre/src/calibre/gui2/viewer/main.py:520
+msgid "<b>%s</b><br/><p>%s</p>"
+msgstr "<b>%s</b><br/><p>%s</p>"
+
+#: /home/kovid/work/calibre/src/calibre/gui2/viewer/main.py:592
+msgid "Options to control the ebook viewer"
+msgstr "Opzioni per controllare il visualizzatore di libri"
+
+#: /home/kovid/work/calibre/src/calibre/gui2/viewer/main.py:608
+msgid ""
+"%prog [options] file\n"
+"\n"
+"View an ebook.\n"
+msgstr ""
+
+#: /home/kovid/work/calibre/src/calibre/gui2/viewer/main_ui.py:152
+msgid "Ebook Viewer"
+msgstr "Visualizzatore di libri"
+
+#: /home/kovid/work/calibre/src/calibre/gui2/viewer/main_ui.py:153
+msgid "toolBar"
+msgstr "Barra degli strumenti"
+
+#: /home/kovid/work/calibre/src/calibre/gui2/viewer/main_ui.py:156
+msgid "Next page"
+msgstr "Pagina successiva"
+
+#: /home/kovid/work/calibre/src/calibre/gui2/viewer/main_ui.py:157
+msgid "Previous page"
+msgstr "Pagina precedente"
+
+#: /home/kovid/work/calibre/src/calibre/gui2/viewer/main_ui.py:158
+msgid "Font size larger"
+msgstr "Dimensione del font maggiore"
+
+#: /home/kovid/work/calibre/src/calibre/gui2/viewer/main_ui.py:159
+msgid "Font size smaller"
+msgstr "Dimensione del font minore"
+
+#: /home/kovid/work/calibre/src/calibre/gui2/viewer/main_ui.py:163
+msgid "Find next"
+msgstr "Trova successivo"
+
+#: /home/kovid/work/calibre/src/calibre/gui2/viewer/main_ui.py:164
+msgid "Copy to clipboard"
+msgstr "Copia negli appunti"
+
+#: /home/kovid/work/calibre/src/calibre/gui2/viewer/main_ui.py:166
+msgid "Reference Mode"
+msgstr "Modalità riferimento"
+
+#: /home/kovid/work/calibre/src/calibre/gui2/viewer/main_ui.py:167
+msgid "Bookmark"
+msgstr "Segnalibro"
+
+#: /home/kovid/work/calibre/src/calibre/gui2/widgets.py:83
+msgid "Invalid regular expression"
+msgstr "Espressione regolare non valida"
+
+#: /home/kovid/work/calibre/src/calibre/gui2/widgets.py:84
+msgid "Invalid regular expression: %s"
+msgstr "Espressione regolare non valida: %s"
+
+#: /home/kovid/work/calibre/src/calibre/gui2/widgets.py:175
+msgid ""
+"Library\n"
+"%d\n"
+"books"
+msgstr ""
+"Biblioteca\n"
+"%d\n"
+"libri"
+
+#: /home/kovid/work/calibre/src/calibre/gui2/widgets.py:176
+msgid ""
+"Reader\n"
+"%s\n"
+"available"
+msgstr ""
+"Lettore\n"
+"%s\n"
+"disponibile"
+
+#: /home/kovid/work/calibre/src/calibre/gui2/widgets.py:177
+msgid ""
+"Card\n"
+"%s\n"
+"available"
+msgstr ""
+"Scheda\n"
+"%s\n"
+"disponibile"
+
+#: /home/kovid/work/calibre/src/calibre/gui2/widgets.py:182
+msgid "Click to see the list of books available on your computer"
+msgstr ""
+"Fare clic per vedere la lista di libri disponibili sul proprio computer"
+
+#: /home/kovid/work/calibre/src/calibre/gui2/widgets.py:183
+msgid "Click to see the list of books in the main memory of your reader"
+msgstr ""
+"Fare clic per vedere la lista di libri nella memoria principale del proprio "
+"lettore"
+
+#: /home/kovid/work/calibre/src/calibre/gui2/widgets.py:184
+msgid "Click to see the list of books on the storage card in your reader"
+msgstr ""
+"Fare clic per vedere la lista di libri nella scheda di memoria del proprio "
+"lettore"
+
+#: /home/kovid/work/calibre/src/calibre/library/__init__.py:16
+msgid "Settings to control the calibre content server"
+msgstr "Impostazioni per controllare il server dei contenuti di calibre"
+
+#: /home/kovid/work/calibre/src/calibre/library/__init__.py:20
+msgid "The port on which to listen. Default is %default"
+msgstr "La porta in cui ascoltare. Predefinita: %default"
+
+#: /home/kovid/work/calibre/src/calibre/library/__init__.py:22
+msgid "The server timeout in seconds. Default is %default"
+msgstr "Il timeout del server in secondi. Predefinito: %default"
+
+#: /home/kovid/work/calibre/src/calibre/library/__init__.py:24
+msgid "The max number of worker threads to use. Default is %default"
+msgstr ""
+"Il numero massimo di istanze di lavoro da usare. Predefinito: %default"
+
+#: /home/kovid/work/calibre/src/calibre/library/__init__.py:26
+msgid "Set a password to restrict access. By default access is unrestricted."
+msgstr ""
+"Imposta una password per restringere l'accesso. Come impostazione "
+"predefinita l'accesso non è ristretto."
+
+#: /home/kovid/work/calibre/src/calibre/library/__init__.py:28
+msgid "Username for access. By default, it is: %default"
+msgstr "Nome utente per l'accesso. Predefinito: %default"
+
+#: /home/kovid/work/calibre/src/calibre/library/cli.py:108
+msgid ""
+"Path to the calibre library. Default is to use the path stored in the "
+"settings."
+msgstr ""
+"Percorso alla biblioteca di calibre. L'impostazione predefinita è quella di "
+"usare il percorso salvato nelle impostazioni."
+
+#: /home/kovid/work/calibre/src/calibre/library/cli.py:188
+msgid ""
+"%prog list [options]\n"
+"\n"
+"List the books available in the calibre database.\n"
+msgstr ""
+"%prog list [opzioni]\n"
+"\n"
+"Elenca i libri disponibili nel database di calibre.\n"
+
+#: /home/kovid/work/calibre/src/calibre/library/cli.py:196
+msgid ""
+"The fields to display when listing books in the database. Should be a comma "
+"separated list of fields.\n"
+"Available fields: %s\n"
+"Default: %%default. The special field \"all\" can be used to select all "
+"fields. Only has effect in the text output format."
+msgstr ""
+"I campi da mostrare quando vengono elencati i libri. Deve essere una lista "
+"di valori separati da virgola.\n"
+"Campi disponibili: %s\n"
+"Predefinito: %%default. Può essere usato il campo speciale \"all\" per "
+"selezionare tutti i campi. Ha effetto solamente nel formato in uscita del "
+"testo."
+
+#: /home/kovid/work/calibre/src/calibre/library/cli.py:198
+msgid ""
+"The field by which to sort the results.\n"
+"Available fields: %s\n"
+"Default: %%default"
+msgstr ""
+"Il campo con cui ordinare i risultati.\n"
+"Campi disponibili: %s\n"
+"Predefinito: %%default"
+
+#: /home/kovid/work/calibre/src/calibre/library/cli.py:200
+msgid "Sort results in ascending order"
+msgstr "Ordina i risultati in ordine crescente"
+
+#: /home/kovid/work/calibre/src/calibre/library/cli.py:202
+msgid ""
+"Filter the results by the search query. For the format of the search query, "
+"please see the search related documentation in the User Manual. Default is "
+"to do no filtering."
+msgstr ""
+"Filtra i risultati con una ricerca. Per il formato della ricerca, vedere la "
+"documentazione relativa alla ricerca nel Manuale Utente. L'opzione "
+"predefinita è quella di non filtrare."
+
+#: /home/kovid/work/calibre/src/calibre/library/cli.py:204
+msgid ""
+"The maximum width of a single line in the output. Defaults to detecting "
+"screen size."
+msgstr ""
+"La larghezza massima di una singola linea nell'output. L'impostazione "
+"predefinita è quella di rilevare la dimensione dello schermo."
+
+#: /home/kovid/work/calibre/src/calibre/library/cli.py:205
+msgid "The string used to separate fields. Default is a space."
+msgstr "La stringa usata per separare i campi. Predefinita: spazio."
+
+#: /home/kovid/work/calibre/src/calibre/library/cli.py:206
+msgid ""
+"The prefix for all file paths. Default is the absolute path to the library "
+"folder."
+msgstr ""
+"Il prefisso per tutti i percorsi. L'impostazione predefinita è il percorso "
+"alla cartella della biblioteca."
+
+#: /home/kovid/work/calibre/src/calibre/library/cli.py:209
+msgid ""
+"The format in which to output the data. Available choices: %s. Defaults is "
+"text."
+msgstr ""
+"Il formato in cui fornire i dati. Scelte disponibili: %s. Il formato "
+"predefinito è: testo."
+
+#: /home/kovid/work/calibre/src/calibre/library/cli.py:217
+msgid "Invalid fields. Available fields:"
+msgstr "Campi non validi. Campi disponibili:"
+
+#: /home/kovid/work/calibre/src/calibre/library/cli.py:224
+msgid "Invalid sort field. Available fields:"
+msgstr "Campo per l'ordinamento non valido. Campi disponibili:"
+
+#: /home/kovid/work/calibre/src/calibre/library/cli.py:295
+msgid ""
+"The following books were not added as they already exist in the database "
+"(see --duplicates option):"
+msgstr ""
+"I seguenti libri non sono stati aggiunti perché già esistenti nel database "
+"(vedere l'opzione --duplicates):"
+
+#: /home/kovid/work/calibre/src/calibre/library/cli.py:321
+msgid ""
+"%prog add [options] file1 file2 file3 ...\n"
+"\n"
+"Add the specified files as books to the database. You can also specify "
+"directories, see\n"
+"the directory related options below.\n"
+msgstr ""
+"%prog add [opzioni] file1 file2 file3 ...\n"
+"\n"
+"Aggiunge i file specificati come libri nel database. È anche possibile "
+"specificare cartelle, vedere\n"
+"la cartella sottostante relativa alle opzioni.\n"
+
+#: /home/kovid/work/calibre/src/calibre/library/cli.py:330
+msgid ""
+"Assume that each directory has only a single logical book and that all files "
+"in it are different e-book formats of that book"
+msgstr ""
+"Assume che ogni cartella abbia un solo libro logico e che tutti i file "
+"presenti siano diversi formati per quel libro"
+
+#: /home/kovid/work/calibre/src/calibre/library/cli.py:332
+msgid "Process directories recursively"
+msgstr "Processa cartelle ricorsivamente"
+
+#: /home/kovid/work/calibre/src/calibre/library/cli.py:334
+msgid ""
+"Add books to database even if they already exist. Comparison is done based "
+"on book titles."
+msgstr "Aggiunge libri al database anche se esistono già."
+
+#: /home/kovid/work/calibre/src/calibre/library/cli.py:339
+msgid "You must specify at least one file to add"
+msgstr "È necessario specificare almeno un file da aggiungere"
+
+#: /home/kovid/work/calibre/src/calibre/library/cli.py:357
+msgid ""
+"%prog remove ids\n"
+"\n"
+"Remove the books identified by ids from the database. ids should be a comma "
+"separated list of id numbers (you can get id numbers by using the list "
+"command). For example, 23,34,57-85\n"
+msgstr ""
+"%prog remove id\n"
+"\n"
+"Rimuove i libri identificati da id dal database. Id deve essere una lista "
+"separata da virgole di numeri id (è possibile ottenere i numeri id usando il "
+"comando list). Ad esempio: 23,34,57-85\n"
+
+#: /home/kovid/work/calibre/src/calibre/library/cli.py:369
+msgid "You must specify at least one book to remove"
+msgstr "È necessario specificare almeno un libro da aggiungere"
+
+#: /home/kovid/work/calibre/src/calibre/library/cli.py:389
+msgid ""
+"%prog add_format [options] id ebook_file\n"
+"\n"
+"Add the ebook in ebook_file to the available formats for the logical book "
+"identified by id. You can get id by using the list command. If the format "
+"already exists, it is replaced.\n"
+msgstr ""
+"%prog add_format [opzioni] id ebook_file\n"
+"\n"
+"Aggiunge l'ebook in ebook_file ai formati disponibili per il libro logico "
+"identificato da id. È possibile ottenere gli id usando il comando list. Se "
+"il formato esiste già, verrà sovrascritto.\n"
+
+#: /home/kovid/work/calibre/src/calibre/library/cli.py:400
+msgid "You must specify an id and an ebook file"
+msgstr "È necessario specificare un id e un file ebook"
+
+#: /home/kovid/work/calibre/src/calibre/library/cli.py:405
+msgid "ebook file must have an extension"
+msgstr "I file ebook devono avere un'estensione"
+
+#: /home/kovid/work/calibre/src/calibre/library/cli.py:413
+msgid ""
+"\n"
+"%prog remove_format [options] id fmt\n"
+"\n"
+"Remove the format fmt from the logical book identified by id. You can get id "
+"by using the list command. fmt should be a file extension like LRF or TXT or "
+"EPUB. If the logical book does not have fmt available, do nothing.\n"
+msgstr ""
+"\n"
+"%prog remove_format [opzioni] id fmt\n"
+"\n"
+"Rimuove il formato fmt identificato da id dal libro logico. È possibile "
+"prendere l'id usando il comando list. Fmt deve essere un'estensione di un "
+"file come LRF, TXT o EPUB. Se il libro logico non ha un fmt disponibile, non "
+"fa niente.\n"
+
+#: /home/kovid/work/calibre/src/calibre/library/cli.py:426
+msgid "You must specify an id and a format"
+msgstr "È necessario specificare un id e un formato"
+
+#: /home/kovid/work/calibre/src/calibre/library/cli.py:444
+msgid ""
+"\n"
+"%prog show_metadata [options] id\n"
+"\n"
+"Show the metadata stored in the calibre database for the book identified by "
+"id.\n"
+"id is an id number from the list command.\n"
+msgstr ""
+"\n"
+"%prog show_metadata [opzioni] id\n"
+"\n"
+"Mostra i metadati salvati nel database di calibre per il libro identificato "
+"con id.\n"
+"id è un numero dalla lista dei comandi.\n"
+
+#: /home/kovid/work/calibre/src/calibre/library/cli.py:452
+msgid "Print metadata in OPF form (XML)"
+msgstr "Stampa i metafati in formato OPF (XML)"
+
+#: /home/kovid/work/calibre/src/calibre/library/cli.py:457
+msgid "You must specify an id"
+msgstr "È necessario specificare un id"
+
+#: /home/kovid/work/calibre/src/calibre/library/cli.py:471
+msgid ""
+"\n"
+"%prog set_metadata [options] id /path/to/metadata.opf\n"
+"\n"
+"Set the metadata stored in the calibre database for the book identified by "
+"id\n"
+"from the OPF file metadata.opf. id is an id number from the list command. "
+"You\n"
+"can get a quick feel for the OPF format by using the --as-opf switch to the\n"
+"show_metadata command.\n"
+msgstr ""
+"\n"
+"%prog set_metadata [opzioni] id /percorso/a/metadata.opf\n"
+"\n"
+"Imposta i metadati salvati nel database di calibre per il libro identificato "
+"da id\n"
+"dal file OPF metadata.opf. id è un numero dalla lista dei comandi.\n"
+"È possibile vedere com'è fatto il formato OPF usando il parametro --as-opf "
+"nel\n"
+"comando show_metadata.\n"
+
+#: /home/kovid/work/calibre/src/calibre/library/cli.py:484
+msgid "You must specify an id and a metadata file"
+msgstr "È necessario specificare un id e un file di metadati"
+
+#: /home/kovid/work/calibre/src/calibre/library/cli.py:496
+msgid ""
+"%prog export [options] ids\n"
+"\n"
+"Export the books specified by ids (a comma separated list) to the "
+"filesystem.\n"
+"The export operation saves all formats of the book, its cover and metadata "
+"(in\n"
+"an opf file). You can get id numbers from the list command.\n"
+msgstr ""
+"%prog export [opzioni] id\n"
+"\n"
+"Esporta i libri specificati da id (una lista separata da virgole) su disco.\n"
+"L'operazione di esportazione salva tutti i formati del libro, le copertine e "
+"i metadati\n"
+"(in un file opf). È possibile prendere i numeri di id dalla lista dei "
+"comandi.\n"
+
+#: /home/kovid/work/calibre/src/calibre/library/cli.py:504
+msgid "Export all books in database, ignoring the list of ids."
+msgstr "Esporta tutti i libri del database, ignorando la lista di id."
+
+#: /home/kovid/work/calibre/src/calibre/library/cli.py:506
+msgid "Export books to the specified directory. Default is"
+msgstr "Esporta i libri nella cartella specificata. Predefinita:"
+
+#: /home/kovid/work/calibre/src/calibre/library/cli.py:508
+msgid "Export all books into a single directory"
+msgstr "Esporta tutti i libri nella stessa cartella"
+
+#: /home/kovid/work/calibre/src/calibre/library/cli.py:510
+msgid "Create file names as author - title instead of title - author"
+msgstr ""
+"Crea i nomi dei file come \"autore - titolo\" invece di \"titolo - autore\""
+
+#: /home/kovid/work/calibre/src/calibre/library/cli.py:515
+msgid "You must specify some ids or the %s option"
+msgstr "È necessario specificare qualche id o l'opzione %s"
+
+#: /home/kovid/work/calibre/src/calibre/library/cli.py:525
+msgid ""
+"%%prog command [options] [arguments]\n"
+"\n"
+"%%prog is the command line interface to the calibre books database.\n"
+"\n"
+"command is one of:\n"
+"  %s\n"
+"\n"
+"For help on an individual command: %%prog command --help\n"
+msgstr ""
+"%%prog command [opzioni] [argomenti]\n"
+"\n"
+"%%prog è l'interfaccia a riga di comando per il database di calibre.\n"
+"\n"
+"il comando è uno di:\n"
+"  %s\n"
+"\n"
+"Per aiuto su un comando particolare: %%prog command --help\n"
+
+#: /home/kovid/work/calibre/src/calibre/library/database2.py:1262
+msgid "<p>Copying books to %s<br><center>"
+msgstr "<p>Sto copiando i libri in %s<br><center>"
+
+#: /home/kovid/work/calibre/src/calibre/library/database2.py:1275
+#: /home/kovid/work/calibre/src/calibre/library/database2.py:1384
+msgid "Copying <b>%s</b>"
+msgstr "Sto copiando <b>%s</b>"
+
+#: /home/kovid/work/calibre/src/calibre/library/database2.py:1355
+msgid "<p>Migrating old database to ebook library in %s<br><center>"
+msgstr ""
+"<p>Sto migrando il vecchio database nella nuova biblioteca in %s<br><center>"
+
+#: /home/kovid/work/calibre/src/calibre/library/database2.py:1401
+msgid "Compacting database"
+msgstr "Compattazione database"
+
+#: /home/kovid/work/calibre/src/calibre/library/server.py:141
+msgid "Password to access your calibre library. Username is "
+msgstr ""
+"Password per accedere alla propria biblioteca di calibre. Il nome utente è "
+
+#: /home/kovid/work/calibre/src/calibre/library/server.py:414
+msgid ""
+"[options]\n"
+"\n"
+"Start the calibre content server."
+msgstr ""
+"[opzioni]\n"
+"\n"
+"Avvia il server dei contenuti di calibre."
+
+#: /home/kovid/work/calibre/src/calibre/parallel.py:390
+msgid "Could not launch worker process."
+msgstr "Impossibile avviare il gestore dei lavori."
+
+#: /home/kovid/work/calibre/src/calibre/parallel.py:816
+msgid "Job stopped by user"
+msgstr "Lavoro fermato dall'utente"
+
+#: /home/kovid/work/calibre/src/calibre/utils/config.py:43
+msgid "%sUsage%s: %s\n"
+msgstr "%sUso%s: %s\n"
+
+#: /home/kovid/work/calibre/src/calibre/utils/config.py:81
+msgid "Created by "
+msgstr "Creato da "
+
+#: /home/kovid/work/calibre/src/calibre/utils/config.py:536
+msgid "Path to the database in which books are stored"
+msgstr "Percorso del database in cui sono salvati i libri"
+
+#: /home/kovid/work/calibre/src/calibre/utils/config.py:538
+msgid "Pattern to guess metadata from filenames"
+msgstr "Modelli per indovinare i metadati dai nomi dei file"
+
+#: /home/kovid/work/calibre/src/calibre/utils/config.py:540
+msgid "Access key for isbndb.com"
+msgstr "Chiave di accesso per isbndb.com"
+
+#: /home/kovid/work/calibre/src/calibre/utils/config.py:542
+msgid "Default timeout for network operations (seconds)"
+msgstr "Timeout predefinito per le operazioni di rete (secondi)"
+
+#: /home/kovid/work/calibre/src/calibre/utils/config.py:544
+msgid "Path to directory in which your library of books is stored"
+msgstr "Percorso alla cartella in cui è salvata la biblioteca"
+
+#: /home/kovid/work/calibre/src/calibre/utils/config.py:546
+msgid "The language in which to display the user interface"
+msgstr "La lingua in cui visualizzare l'interfaccia utente"
+
+#: /home/kovid/work/calibre/src/calibre/utils/config.py:548
+msgid "The default output format for ebook conversions."
+msgstr "Il formato predefinito per la conversione dei libri."
+
+#: /home/kovid/work/calibre/src/calibre/utils/config.py:550
+msgid "Read metadata from files"
+msgstr "Leggi metadati dai file"
+
+#: /home/kovid/work/calibre/src/calibre/utils/config.py:552
+msgid "The priority of worker processes"
+msgstr "La priorità dei processi di lavoro"
+
+#: /home/kovid/work/calibre/src/calibre/utils/fontconfig.py:180
+msgid "Could not initialize the fontconfig library"
+msgstr "Impossibile inizializzare la biblioteca fontconfig"
+
+#: /home/kovid/work/calibre/src/calibre/utils/sftp.py:53
+msgid "URL must have the scheme sftp"
+msgstr "L'URL deve avere lo schema sftp"
+
+#: /home/kovid/work/calibre/src/calibre/utils/sftp.py:57
+msgid "host must be of the form user@hostname"
+msgstr "l'host deve essere della forma utente@nomehost"
+
+#: /home/kovid/work/calibre/src/calibre/utils/sftp.py:68
+msgid "Failed to negotiate SSH session: "
+msgstr "Negoziazione della sessione SSH fallita: "
+
+#: /home/kovid/work/calibre/src/calibre/utils/sftp.py:71
+msgid "Failed to authenticate with server: %s"
+msgstr "Autenticazione fallita col server: %s"
+
+#: /home/kovid/work/calibre/src/calibre/web/feeds/__init__.py:83
+#: /home/kovid/work/calibre/src/calibre/web/feeds/__init__.py:105
+msgid "Unknown feed"
+msgstr "Feed sconosciuto"
+
+#: /home/kovid/work/calibre/src/calibre/web/feeds/__init__.py:123
+#: /home/kovid/work/calibre/src/calibre/web/feeds/__init__.py:145
+msgid "Untitled article"
+msgstr "Articolo senza titolo"
+
+#: /home/kovid/work/calibre/src/calibre/web/feeds/main.py:15
+msgid "Options to control the fetching of periodical content from the web."
+msgstr ""
+"Opzioni per controllare lo scaricamento di contenuto periodico dal web."
+
+#: /home/kovid/work/calibre/src/calibre/web/feeds/main.py:18
+msgid "Customize the download engine"
+msgstr "Personalizza il motore degli scaricamenti"
+
+#: /home/kovid/work/calibre/src/calibre/web/feeds/main.py:20
+#: /home/kovid/work/calibre/src/calibre/web/fetch/simple.py:463
+msgid ""
+"Timeout in seconds to wait for a response from the server. Default: %default "
+"s"
+msgstr ""
+"Timeout in secondi da aspettare per una risposta dal server. Predefinito: "
+"%default s"
+
+#: /home/kovid/work/calibre/src/calibre/web/feeds/main.py:22
+#: /home/kovid/work/calibre/src/calibre/web/fetch/simple.py:471
+msgid ""
+"Minimum interval in seconds between consecutive fetches. Default is %default "
+"s"
+msgstr ""
+"Intervallo minimo in secondi tra due scaricamenti consecutivi. Predefinito: "
+"%default s"
+
+#: /home/kovid/work/calibre/src/calibre/web/feeds/main.py:24
+#: /home/kovid/work/calibre/src/calibre/web/fetch/simple.py:473
+msgid ""
+"The character encoding for the websites you are trying to download. The "
+"default is to try and guess the encoding."
+msgstr ""
+"La codifica caratteri del sito webb che si sta cercando di scaricare. "
+"L'impostazione predefinita è quella di provare a indovinare la codifica"
+
+#: /home/kovid/work/calibre/src/calibre/web/feeds/main.py:26
+#: /home/kovid/work/calibre/src/calibre/web/fetch/simple.py:475
+msgid ""
+"Only links that match this regular expression will be followed. This option "
+"can be specified multiple times, in which case as long as a link matches any "
+"one regexp, it will be followed. By default all links are followed."
+msgstr ""
+"Verranno seguiti solamente i link che corrispondono a questa espressione "
+"regolare. Questa opzione può essere specificata più volte, in questo modo se "
+"un link corrisponde a una delle espressioni regolari verrà seguito. Per "
+"impostazione predefinita i link non vengono seguiti"
+
+#: /home/kovid/work/calibre/src/calibre/web/feeds/main.py:28
+#: /home/kovid/work/calibre/src/calibre/web/fetch/simple.py:477
+msgid ""
+"Any link that matches this regular expression will be ignored. This option "
+"can be specified multiple times, in which case as long as any regexp matches "
+"a link, it will be ignored.By default, no links are ignored. If both --"
+"filter-regexp and --match-regexp are specified, then --filter-regexp is "
+"applied first."
+msgstr ""
+"Tutti i link che corrispondono a questa espressione regolare saranno "
+"ignorati. Questa opzione può essere specificata più volte, in questo modo "
+"finché una regexp fa corrispondere un link, questo sarà ignorato. Per "
+"impostazione predefinita nessun link viene ignorato. Se vengono specificate "
+"sia --filter-regexp che --match-regexp, --filter-regexp viene applicata per "
+"prima"
+
+#: /home/kovid/work/calibre/src/calibre/web/feeds/main.py:30
+#: /home/kovid/work/calibre/src/calibre/web/fetch/simple.py:479
+msgid "Do not download CSS stylesheets."
+msgstr "Non scaricare i fogli di stile CSS"
+
+#: /home/kovid/work/calibre/src/calibre/web/feeds/main.py:33
+#: /home/kovid/work/calibre/src/calibre/web/feeds/main.py:90
+msgid ""
+"Specify a list of feeds to download. For example: \n"
+"\"['http://feeds.newsweek.com/newsweek/TopNews', "
+"'http://feeds.newsweek.com/headlines/politics']\"\n"
+"If you specify this option, any argument to %prog is ignored and a default "
+"recipe is used to download the feeds."
+msgstr ""
+"Specificare una lista di feed da scaricare. Per esempio: \n"
+"\"['http://feeds.newsweek.com/newsweek/TopNews', "
+"'http://feeds.newsweek.com/headlines/politics']\"\n"
+"Se si specifica questa opzione, ogni indice per %prog viene ignorato e viene "
+"usata una formula predefinita per scaricare i feed."
+
+#: /home/kovid/work/calibre/src/calibre/web/feeds/main.py:37
+#: /home/kovid/work/calibre/src/calibre/web/feeds/main.py:94
+msgid "Be more verbose while processing."
+msgstr "Più dettagliato durante il processamento"
+
+#: /home/kovid/work/calibre/src/calibre/web/feeds/main.py:39
+#: /home/kovid/work/calibre/src/calibre/web/feeds/main.py:96
+msgid ""
+"The title for this recipe. Used as the title for any ebooks created from the "
+"downloaded feeds."
+msgstr ""
+"Il titolo per questa formula. Usato come titolo per ogni libro creato da "
+"questi feed scaricati"
+
+#: /home/kovid/work/calibre/src/calibre/web/feeds/main.py:41
+#: /home/kovid/work/calibre/src/calibre/web/feeds/main.py:97
+msgid "Username for sites that require a login to access content."
+msgstr ""
+"Nome utente per i siti che richiedono un'identificazione per accedere ai "
+"contenuti"
+
+#: /home/kovid/work/calibre/src/calibre/web/feeds/main.py:43
+#: /home/kovid/work/calibre/src/calibre/web/feeds/main.py:98
+msgid "Password for sites that require a login to access content."
+msgstr ""
+"Password per i siti che richiedono un'identificazione per accedere ai "
+"contenuti"
+
+#: /home/kovid/work/calibre/src/calibre/web/feeds/main.py:51
+#: /home/kovid/work/calibre/src/calibre/web/feeds/main.py:101
+msgid ""
+"Number of levels of links to follow on webpages that are linked to from "
+"feeds. Defaul %default"
+msgstr ""
+"Numero di livelli di link da seguire nelle pagine web che sono collegate ai "
+"feed. Predefinito: %default"
+
+#: /home/kovid/work/calibre/src/calibre/web/feeds/main.py:53
+#: /home/kovid/work/calibre/src/calibre/web/feeds/main.py:103
+msgid ""
+"The directory in which to store the downloaded feeds. Defaults to the "
+"current directory."
+msgstr ""
+"La cartella in cui salvare i feed scaricati. Perdefinita: cartella corrente"
+
+#: /home/kovid/work/calibre/src/calibre/web/feeds/main.py:55
+msgid "Don't show the progress bar"
+msgstr "Non visualizzare la barra del progresso"
+
+#: /home/kovid/work/calibre/src/calibre/web/feeds/main.py:57
+#: /home/kovid/work/calibre/src/calibre/web/feeds/main.py:107
+msgid "Very verbose output, useful for debugging."
+msgstr "Output molto dettagliato, utile per il debugging"
+
+#: /home/kovid/work/calibre/src/calibre/web/feeds/main.py:59
+#: /home/kovid/work/calibre/src/calibre/web/feeds/main.py:109
+msgid ""
+"Useful for recipe development. Forces max_articles_per_feed to 2 and "
+"downloads at most 2 feeds."
+msgstr ""
+"Utile per lo sviluppo delle formule. Forza max_articles_per_feed a 2 e "
+"scarica al massimo 2 feed"
+
+#: /home/kovid/work/calibre/src/calibre/web/feeds/main.py:63
+msgid ""
+"%%prog [options] ARG\n"
+"\n"
+"%%prog parses an online source of articles, like an RSS or ATOM feed and \n"
+"fetches the article contents organized in a nice hierarchy.\n"
+"\n"
+"ARG can be one of:\n"
+"\n"
+"file name            - %%prog will try to load a recipe from the file\n"
+"\n"
+"builtin recipe title - %%prog will load the builtin recipe and use it to "
+"fetch the feed. For e.g. Newsweek or \"The BBC\" or \"The New York Times\"\n"
+"\n"
+"recipe as a string   - %%prog will load the recipe directly from the string "
+"arg.\n"
+"\n"
+"Available builtin recipes are:\n"
+"%s\n"
+msgstr ""
+"%%prog [opzioni] ARG\n"
+"\n"
+"%%prog analizza una fonte on-line di articoli, come un feed RSS o ATOM e\n"
+"scarica i contenuti degli articoli organizzandoli gerarchicamente\n"
+"\n"
+"ARG può essere:\n"
+"\n"
+"nome file            - %%prog proverà a caricare una formula dal file\n"
+"\n"
+"titolo formula presente - %%prog caricherà una formula già presente e la "
+"userà per scaricare i feed. Per es. Newsweek o \"The BBC\" o \"The New York "
+"Times\"\n"
+"\n"
+"formula come stringa   - %%prog caricherà la formula direttamente dalla "
+"stringa ARG\n"
+"\n"
+"Le formule presenti disponibili sono:\n"
+"%s\n"
+
+#: /home/kovid/work/calibre/src/calibre/web/feeds/main.py:87
+msgid ""
+"Options to control web2disk (used to fetch websites linked from feeds)"
+msgstr ""
+"Opzioni per controllare web2disk (usato per scaricare i siti collegati ai "
+"feed)"
+
+#: /home/kovid/work/calibre/src/calibre/web/feeds/main.py:105
+msgid "Dont show the progress bar"
+msgstr "Non mostrare la barra di progresso"
+
+#: /home/kovid/work/calibre/src/calibre/web/feeds/main.py:120
+#: /home/kovid/work/calibre/src/calibre/web/feeds/news.py:689
+msgid "Fetching feeds..."
+msgstr "Scaricamento feed..."
+
+#: /home/kovid/work/calibre/src/calibre/web/feeds/news.py:40
+msgid "Unknown News Source"
+msgstr "Sorgente di notizie sconosciuta"
+
+#: /home/kovid/work/calibre/src/calibre/web/feeds/news.py:568
+msgid "Download finished"
+msgstr "Scaricamento completato"
+
+#: /home/kovid/work/calibre/src/calibre/web/feeds/news.py:570
+msgid "Failed to download the following articles:"
+msgstr "Scaricamento dei seguenti articoli fallito:"
+
+#: /home/kovid/work/calibre/src/calibre/web/feeds/news.py:572
+#: /home/kovid/work/calibre/src/calibre/web/feeds/news.py:578
+msgid " from "
+msgstr " da "
+
+#: /home/kovid/work/calibre/src/calibre/web/feeds/news.py:576
+msgid "Failed to download parts of the following articles:"
+msgstr "Scaricamento dei seguenti articoli fallito parzialmente:"
+
+#: /home/kovid/work/calibre/src/calibre/web/feeds/news.py:580
+msgid "\tFailed links:"
+msgstr "\tLink falliti:"
+
+#: /home/kovid/work/calibre/src/calibre/web/feeds/news.py:668
+msgid "Could not fetch article. Run with --debug to see the reason"
+msgstr ""
+"Impossibile scaricare l'articolo. Eseguire con --debug per vedere la ragione"
+
+#: /home/kovid/work/calibre/src/calibre/web/feeds/news.py:693
+msgid "Got feeds from index page"
+msgstr "Ricevuti feed dalla pagina principale"
+
+#: /home/kovid/work/calibre/src/calibre/web/feeds/news.py:699
+msgid "Trying to download cover..."
+msgstr "Tentativo di scaricamento della copertina..."
+
+#: /home/kovid/work/calibre/src/calibre/web/feeds/news.py:752
+msgid "Starting download [%d thread(s)]..."
+msgstr "Inizio scaricamento [%d articolo(i)]..."
+
+#: /home/kovid/work/calibre/src/calibre/web/feeds/news.py:768
+msgid "Feeds downloaded to %s"
+msgstr "Feed scaricati in %s"
+
+#: /home/kovid/work/calibre/src/calibre/web/feeds/news.py:778
+msgid "Could not download cover: %s"
+msgstr "Impossibile scaricare la copertina: %s"
+
+#: /home/kovid/work/calibre/src/calibre/web/feeds/news.py:785
+msgid "Downloading cover from %s"
+msgstr "Scaricamento copertina da %s"
+
+#: /home/kovid/work/calibre/src/calibre/web/feeds/news.py:899
+msgid "Untitled Article"
+msgstr "Articolo senza titolo"
+
+#: /home/kovid/work/calibre/src/calibre/web/feeds/news.py:954
+msgid ""
+"\n"
+"Downloaded article %s from %s\n"
+"%s"
+msgstr ""
+"\n"
+"Scaricato articolo %s da %s\n"
+"%s"
+
+#: /home/kovid/work/calibre/src/calibre/web/feeds/news.py:960
+msgid "Article downloaded: %s"
+msgstr "Articolo scaricato: %s"
+
+#: /home/kovid/work/calibre/src/calibre/web/feeds/news.py:966
+msgid "Failed to download article: %s from %s\n"
+msgstr "Scaricamento fallito dell'articolo: %s da %s\n"
+
+#: /home/kovid/work/calibre/src/calibre/web/feeds/news.py:971
+msgid "Article download failed: %s"
+msgstr "Scaricamento fallito dell'articolo: %s"
+
 #: /home/kovid/work/calibre/src/calibre/web/feeds/news.py:986
 #: /home/kovid/work/calibre/src/calibre/web/feeds/recipes/recipe_borba.py:78
 #: /home/kovid/work/calibre/src/calibre/web/feeds/recipes/recipe_glas_srpske.py:76
@@ -6804,1322 +6998,6 @@
 msgid "Fetching feed"
 msgstr "Scaricamento feed"
 
-#: /home/kovid/work/calibre/src/calibre/web/feeds/recipes/recipe_24sata.py:26
-#: /home/kovid/work/calibre/src/calibre/web/feeds/recipes/recipe_dnevnik_cro.py:26
-#: /home/kovid/work/calibre/src/calibre/web/feeds/recipes/recipe_hrt.py:23
-#: /home/kovid/work/calibre/src/calibre/web/feeds/recipes/recipe_jutarnji.py:22
-#: /home/kovid/work/calibre/src/calibre/web/feeds/recipes/recipe_nacional_cro.py:26
-#: /home/kovid/work/calibre/src/calibre/web/feeds/recipes/recipe_vecernji_list.py:26
-msgid "Croatian"
-msgstr "croato"
-
-#: /home/kovid/work/calibre/src/calibre/web/feeds/recipes/recipe_24sata_rs.py:26
-#: /home/kovid/work/calibre/src/calibre/web/feeds/recipes/recipe_b92.py:23
-#: /home/kovid/work/calibre/src/calibre/web/feeds/recipes/recipe_blic.py:25
-#: /home/kovid/work/calibre/src/calibre/web/feeds/recipes/recipe_borba.py:19
-#: /home/kovid/work/calibre/src/calibre/web/feeds/recipes/recipe_danas.py:22
-#: /home/kovid/work/calibre/src/calibre/web/feeds/recipes/recipe_e_novine.py:26
-#: /home/kovid/work/calibre/src/calibre/web/feeds/recipes/recipe_glas_srpske.py:27
-#: /home/kovid/work/calibre/src/calibre/web/feeds/recipes/recipe_krstarica.py:23
-#: /home/kovid/work/calibre/src/calibre/web/feeds/recipes/recipe_nin.py:31
-#: /home/kovid/work/calibre/src/calibre/web/feeds/recipes/recipe_novosti.py:24
-#: /home/kovid/work/calibre/src/calibre/web/feeds/recipes/recipe_nspm.py:26
-#: /home/kovid/work/calibre/src/calibre/web/feeds/recipes/recipe_pescanik.py:25
-#: /home/kovid/work/calibre/src/calibre/web/feeds/recipes/recipe_pobjeda.py:26
-#: /home/kovid/work/calibre/src/calibre/web/feeds/recipes/recipe_politika.py:23
-#: /home/kovid/work/calibre/src/calibre/web/feeds/recipes/recipe_pressonline.py:25
-#: /home/kovid/work/calibre/src/calibre/web/feeds/recipes/recipe_rts.py:23
-#: /home/kovid/work/calibre/src/calibre/web/feeds/recipes/recipe_tanjug.py:22
-#: /home/kovid/work/calibre/src/calibre/web/feeds/recipes/recipe_vijesti.py:28
-#: /home/kovid/work/calibre/src/calibre/web/feeds/recipes/recipe_vreme.py:28
-msgid "Serbian"
-msgstr "serbo"
-
-#: /home/kovid/work/calibre/src/calibre/web/feeds/recipes/recipe_adventuregamers.py:13
-#: /home/kovid/work/calibre/src/calibre/web/feeds/recipes/recipe_adventuregamers.py:18
-#: /home/kovid/work/calibre/src/calibre/web/feeds/recipes/recipe_amspec.py:14
-#: /home/kovid/work/calibre/src/calibre/web/feeds/recipes/recipe_ap.py:11
-#: /home/kovid/work/calibre/src/calibre/web/feeds/recipes/recipe_ars_technica.py:13
-#: /home/kovid/work/calibre/src/calibre/web/feeds/recipes/recipe_atlantic.py:17
-#: /home/kovid/work/calibre/src/calibre/web/feeds/recipes/recipe_barrons.py:18
-#: /home/kovid/work/calibre/src/calibre/web/feeds/recipes/recipe_bbc.py:16
-#: /home/kovid/work/calibre/src/calibre/web/feeds/recipes/recipe_business_week.py:16
-#: /home/kovid/work/calibre/src/calibre/web/feeds/recipes/recipe_chicago_breaking_news.py:22
-#: /home/kovid/work/calibre/src/calibre/web/feeds/recipes/recipe_chicago_tribune.py:17
-#: /home/kovid/work/calibre/src/calibre/web/feeds/recipes/recipe_chr_mon.py:11
-#: /home/kovid/work/calibre/src/calibre/web/feeds/recipes/recipe_cincinnati_enquirer.py:10
-#: /home/kovid/work/calibre/src/calibre/web/feeds/recipes/recipe_cnn.py:15
-#: /home/kovid/work/calibre/src/calibre/web/feeds/recipes/recipe_common_dreams.py:8
-#: /home/kovid/work/calibre/src/calibre/web/feeds/recipes/recipe_corriere_della_sera_en.py:23
-#: /home/kovid/work/calibre/src/calibre/web/feeds/recipes/recipe_daily_mail.py:6
-#: /home/kovid/work/calibre/src/calibre/web/feeds/recipes/recipe_daily_telegraph.py:15
-#: /home/kovid/work/calibre/src/calibre/web/feeds/recipes/recipe_discover_magazine.py:17
-#: /home/kovid/work/calibre/src/calibre/web/feeds/recipes/recipe_dna.py:12
-#: /home/kovid/work/calibre/src/calibre/web/feeds/recipes/recipe_ecogeek.py:16
-#: /home/kovid/work/calibre/src/calibre/web/feeds/recipes/recipe_economist.py:17
-#: /home/kovid/work/calibre/src/calibre/web/feeds/recipes/recipe_endgadget.py:16
-#: /home/kovid/work/calibre/src/calibre/web/feeds/recipes/recipe_espn.py:17
-#: /home/kovid/work/calibre/src/calibre/web/feeds/recipes/recipe_exiled.py:23
-#: /home/kovid/work/calibre/src/calibre/web/feeds/recipes/recipe_financial_times.py:16
-#: /home/kovid/work/calibre/src/calibre/web/feeds/recipes/recipe_forbes.py:10
-#: /home/kovid/work/calibre/src/calibre/web/feeds/recipes/recipe_freakonomics.py:13
-#: /home/kovid/work/calibre/src/calibre/web/feeds/recipes/recipe_fudzilla.py:15
-#: /home/kovid/work/calibre/src/calibre/web/feeds/recipes/recipe_glasgow_herald.py:10
-#: /home/kovid/work/calibre/src/calibre/web/feeds/recipes/recipe_globe_and_mail.py:17
-#: /home/kovid/work/calibre/src/calibre/web/feeds/recipes/recipe_guardian.py:16
-#: /home/kovid/work/calibre/src/calibre/web/feeds/recipes/recipe_harpers.py:13
-#: /home/kovid/work/calibre/src/calibre/web/feeds/recipes/recipe_harpers_full.py:27
-#: /home/kovid/work/calibre/src/calibre/web/feeds/recipes/recipe_hindu.py:10
-#: /home/kovid/work/calibre/src/calibre/web/feeds/recipes/recipe_honoluluadvertiser.py:18
-#: /home/kovid/work/calibre/src/calibre/web/feeds/recipes/recipe_iht.py:15
-#: /home/kovid/work/calibre/src/calibre/web/feeds/recipes/recipe_indy_star.py:6
-#: /home/kovid/work/calibre/src/calibre/web/feeds/recipes/recipe_irish_times.py:12
-#: /home/kovid/work/calibre/src/calibre/web/feeds/recipes/recipe_japan_times.py:15
-#: /home/kovid/work/calibre/src/calibre/web/feeds/recipes/recipe_joelonsoftware.py:15
-#: /home/kovid/work/calibre/src/calibre/web/feeds/recipes/recipe_jpost.py:8
-#: /home/kovid/work/calibre/src/calibre/web/feeds/recipes/recipe_juventudrebelde_english.py:44
-#: /home/kovid/work/calibre/src/calibre/web/feeds/recipes/recipe_krstarica_en.py:23
-#: /home/kovid/work/calibre/src/calibre/web/feeds/recipes/recipe_latimes.py:17
-#: /home/kovid/work/calibre/src/calibre/web/feeds/recipes/recipe_linux_magazine.py:16
-#: /home/kovid/work/calibre/src/calibre/web/feeds/recipes/recipe_lrb.py:17
-#: /home/kovid/work/calibre/src/calibre/web/feeds/recipes/recipe_miami_herald.py:19
-#: /home/kovid/work/calibre/src/calibre/web/feeds/recipes/recipe_moscow_times.py:15
-#: /home/kovid/work/calibre/src/calibre/web/feeds/recipes/recipe_msdnmag_en.py:23
-#: /home/kovid/work/calibre/src/calibre/web/feeds/recipes/recipe_nasa.py:34
-#: /home/kovid/work/calibre/src/calibre/web/feeds/recipes/recipe_new_scientist.py:15
-#: /home/kovid/work/calibre/src/calibre/web/feeds/recipes/recipe_new_york_review_of_books.py:18
-#: /home/kovid/work/calibre/src/calibre/web/feeds/recipes/recipe_new_york_review_of_books_no_sub.py:18
-#: /home/kovid/work/calibre/src/calibre/web/feeds/recipes/recipe_new_yorker.py:17
-#: /home/kovid/work/calibre/src/calibre/web/feeds/recipes/recipe_news_times.py:7
-#: /home/kovid/work/calibre/src/calibre/web/feeds/recipes/recipe_newsweek.py:16
-#: /home/kovid/work/calibre/src/calibre/web/feeds/recipes/recipe_nspm_int.py:17
-#: /home/kovid/work/calibre/src/calibre/web/feeds/recipes/recipe_nytimes.py:17
-#: /home/kovid/work/calibre/src/calibre/web/feeds/recipes/recipe_nytimes_sub.py:17
-#: /home/kovid/work/calibre/src/calibre/web/feeds/recipes/recipe_outlook_india.py:17
-#: /home/kovid/work/calibre/src/calibre/web/feeds/recipes/recipe_physics_today.py:11
-#: /home/kovid/work/calibre/src/calibre/web/feeds/recipes/recipe_physics_world.py:8
-#: /home/kovid/work/calibre/src/calibre/web/feeds/recipes/recipe_politico.py:23
-#: /home/kovid/work/calibre/src/calibre/web/feeds/recipes/recipe_portfolio.py:16
-#: /home/kovid/work/calibre/src/calibre/web/feeds/recipes/recipe_reuters.py:12
-#: /home/kovid/work/calibre/src/calibre/web/feeds/recipes/recipe_san_fran_chronicle.py:15
-#: /home/kovid/work/calibre/src/calibre/web/feeds/recipes/recipe_science_aas.py:13
-#: /home/kovid/work/calibre/src/calibre/web/feeds/recipes/recipe_science_news.py:15
-#: /home/kovid/work/calibre/src/calibre/web/feeds/recipes/recipe_sciencedaily.py:15
-#: /home/kovid/work/calibre/src/calibre/web/feeds/recipes/recipe_scientific_american.py:17
-#: /home/kovid/work/calibre/src/calibre/web/feeds/recipes/recipe_seattle_times.py:22
-#: /home/kovid/work/calibre/src/calibre/web/feeds/recipes/recipe_security_watch.py:15
-#: /home/kovid/work/calibre/src/calibre/web/feeds/recipes/recipe_shacknews.py:10
-#: /home/kovid/work/calibre/src/calibre/web/feeds/recipes/recipe_smh.py:19
-#: /home/kovid/work/calibre/src/calibre/web/feeds/recipes/recipe_soldiers.py:26
-#: /home/kovid/work/calibre/src/calibre/web/feeds/recipes/recipe_spiegel_int.py:17
-#: /home/kovid/work/calibre/src/calibre/web/feeds/recipes/recipe_st_petersburg_times.py:23
-#: /home/kovid/work/calibre/src/calibre/web/feeds/recipes/recipe_starbulletin.py:19
-#: /home/kovid/work/calibre/src/calibre/web/feeds/recipes/recipe_straitstimes.py:22
-#: /home/kovid/work/calibre/src/calibre/web/feeds/recipes/recipe_telegraph_uk.py:18
-#: /home/kovid/work/calibre/src/calibre/web/feeds/recipes/recipe_teleread.py:17
-#: /home/kovid/work/calibre/src/calibre/web/feeds/recipes/recipe_the_age.py:19
-#: /home/kovid/work/calibre/src/calibre/web/feeds/recipes/recipe_the_nation.py:17
-#: /home/kovid/work/calibre/src/calibre/web/feeds/recipes/recipe_the_oz.py:16
-#: /home/kovid/work/calibre/src/calibre/web/feeds/recipes/recipe_the_register.py:6
-#: /home/kovid/work/calibre/src/calibre/web/feeds/recipes/recipe_the_scotsman.py:19
-#: /home/kovid/work/calibre/src/calibre/web/feeds/recipes/recipe_themarketticker.py:17
-#: /home/kovid/work/calibre/src/calibre/web/feeds/recipes/recipe_theonion.py:20
-#: /home/kovid/work/calibre/src/calibre/web/feeds/recipes/recipe_time_magazine.py:19
-#: /home/kovid/work/calibre/src/calibre/web/feeds/recipes/recipe_times_online.py:19
-#: /home/kovid/work/calibre/src/calibre/web/feeds/recipes/recipe_tomshardware.py:21
-#: /home/kovid/work/calibre/src/calibre/web/feeds/recipes/recipe_twitchfilms.py:22
-#: /home/kovid/work/calibre/src/calibre/web/feeds/recipes/recipe_upi.py:15
-#: /home/kovid/work/calibre/src/calibre/web/feeds/recipes/recipe_usatoday.py:18
-#: /home/kovid/work/calibre/src/calibre/web/feeds/recipes/recipe_usnews.py:21
-#: /home/kovid/work/calibre/src/calibre/web/feeds/recipes/recipe_utne.py:20
-#: /home/kovid/work/calibre/src/calibre/web/feeds/recipes/recipe_wash_post.py:12
-#: /home/kovid/work/calibre/src/calibre/web/feeds/recipes/recipe_wikinews_en.py:23
-#: /home/kovid/work/calibre/src/calibre/web/feeds/recipes/recipe_winsupersite.py:10
-#: /home/kovid/work/calibre/src/calibre/web/feeds/recipes/recipe_wired.py:15
-#: /home/kovid/work/calibre/src/calibre/web/feeds/recipes/recipe_wsj.py:16
-#: /home/kovid/work/calibre/src/calibre/web/feeds/recipes/recipe_xkcd.py:15
-#: /home/kovid/work/calibre/src/calibre/web/feeds/recipes/recipe_zdnet.py:17
-msgid "English"
-msgstr "inglese"
-=======
-#: /home/kovid/work/calibre/src/calibre/gui2/main_ui.py:371
-msgid "Books in this series"
-msgstr "Libri in questa serie"
-
-#: /home/kovid/work/calibre/src/calibre/gui2/main_ui.py:372
-msgid "Books by this publisher"
-msgstr "Libri di questo editore"
-
-#: /home/kovid/work/calibre/src/calibre/gui2/main_ui.py:373
-msgid "Books with the same tags"
-msgstr "Libri con lo stesso tag"
-
-#: /home/kovid/work/calibre/src/calibre/gui2/main_ui.py:374
-#: /home/kovid/work/calibre/src/calibre/gui2/viewer/main_ui.py:165
-msgid "Preferences"
-msgstr "Preferenze"
->>>>>>> 5b4d17c7
-
-#: /home/kovid/work/calibre/src/calibre/gui2/main_window.py:18
-msgid ""
-"Redirect console output to a dialog window (both stdout and stderr). Useful "
-"on windows where GUI apps do not have a output streams."
-msgstr ""
-"Redireziona l'output della console a una finestra di dialogo (sia stdout ceh "
-"stderr). Utile nelle finestre dove l'applicazione GUI non ha un output."
-
-#: /home/kovid/work/calibre/src/calibre/gui2/main_window.py:58
-msgid "&Quit"
-msgstr "& Esci"
-
-#: /home/kovid/work/calibre/src/calibre/gui2/main_window.py:84
-msgid "ERROR: Unhandled exception"
-msgstr "ERRORE: eccezione non gestita"
-
-#: /home/kovid/work/calibre/src/calibre/gui2/metadata.py:80
-msgid "Book has neither title nor ISBN"
-msgstr ""
-
-<<<<<<< HEAD
-#: /home/kovid/work/calibre/src/calibre/web/feeds/recipes/recipe_der_standard.py:22
-#: /home/kovid/work/calibre/src/calibre/web/feeds/recipes/recipe_diepresse.py:23
-#: /home/kovid/work/calibre/src/calibre/web/feeds/recipes/recipe_faznet.py:16
-#: /home/kovid/work/calibre/src/calibre/web/feeds/recipes/recipe_ftd.py:18
-#: /home/kovid/work/calibre/src/calibre/web/feeds/recipes/recipe_heise.py:16
-#: /home/kovid/work/calibre/src/calibre/web/feeds/recipes/recipe_hna.py:17
-#: /home/kovid/work/calibre/src/calibre/web/feeds/recipes/recipe_nzz_ger.py:24
-#: /home/kovid/work/calibre/src/calibre/web/feeds/recipes/recipe_spiegelde.py:20
-#: /home/kovid/work/calibre/src/calibre/web/feeds/recipes/recipe_sueddeutsche.py:16
-#: /home/kovid/work/calibre/src/calibre/web/feeds/recipes/recipe_tomshardware_de.py:20
-#: /home/kovid/work/calibre/src/calibre/web/feeds/recipes/recipe_zeitde.py:15
-msgid "German"
-msgstr "tedesco"
-=======
-#: /home/kovid/work/calibre/src/calibre/gui2/metadata.py:96
-msgid "No matches found for this book"
-msgstr ""
->>>>>>> 5b4d17c7
-
-#: /home/kovid/work/calibre/src/calibre/gui2/status.py:115
-msgid "Jobs:"
-msgstr "Lavori:"
-
-#: /home/kovid/work/calibre/src/calibre/gui2/status.py:124
-msgid "Click to see list of active jobs."
-msgstr "Fare clic per vedere una lista dei lavori attivi"
-
-#: /home/kovid/work/calibre/src/calibre/gui2/status.py:154
-msgid "Click to browse books by their covers"
-msgstr "Fare clic per sfogliare i libri per copertine"
-
-#: /home/kovid/work/calibre/src/calibre/gui2/status.py:154
-msgid "Click to turn off Cover Browsing"
-msgstr "Fare clic per disattivare la navigazione per copertina"
-
-#: /home/kovid/work/calibre/src/calibre/gui2/status.py:159
-msgid ""
-"<p>Browsing books by their covers is disabled.<br>Import of pictureflow "
-"module failed:<br>"
-msgstr ""
-"<p>La navigazione per copertina è disabilitata.<br>Caricamento del modulo "
-"pictureflow fallito:<br>"
-
-#: /home/kovid/work/calibre/src/calibre/gui2/status.py:167
-msgid "Click to browse books by tags"
-msgstr "Fare clic per sfogliare i libri per tag"
-
-#: /home/kovid/work/calibre/src/calibre/gui2/tags.py:50
-msgid "Authors"
-msgstr "Autori"
-
-#: /home/kovid/work/calibre/src/calibre/gui2/tags.py:50
-msgid "Publishers"
-msgstr "Editori"
-
-#: /home/kovid/work/calibre/src/calibre/gui2/tools.py:55
-#: /home/kovid/work/calibre/src/calibre/gui2/tools.py:117
-msgid "Convert book: "
-msgstr "Conversione libro: "
-
-#: /home/kovid/work/calibre/src/calibre/gui2/tools.py:87
-#: /home/kovid/work/calibre/src/calibre/gui2/tools.py:151
-msgid "Convert comic: "
-msgstr "Conversione fumetto: "
-
-#: /home/kovid/work/calibre/src/calibre/gui2/tools.py:174
-#: /home/kovid/work/calibre/src/calibre/gui2/tools.py:273
-msgid "Starting Bulk conversion of %d books"
-msgstr "Avviamento conversione in gruppo di %d libri"
-
-#: /home/kovid/work/calibre/src/calibre/gui2/tools.py:216
-#: /home/kovid/work/calibre/src/calibre/gui2/tools.py:244
-#: /home/kovid/work/calibre/src/calibre/gui2/tools.py:313
-#: /home/kovid/work/calibre/src/calibre/gui2/tools.py:341
-msgid "Convert book %d of %d (%s)"
-msgstr "Conversione libro %d di %d (%s)"
-
-#: /home/kovid/work/calibre/src/calibre/gui2/tools.py:253
-#: /home/kovid/work/calibre/src/calibre/gui2/tools.py:350
-msgid ""
-"<p>Could not convert %d of %d books, because no suitable source format was "
-"found.<ul>%s</ul>"
-msgstr ""
-"<p>Impossibile convertire %d di %d libri, perché non è stato trovato un "
-"formato di origine adatto.<ul>%s</ul>"
-
-#: /home/kovid/work/calibre/src/calibre/gui2/tools.py:254
-#: /home/kovid/work/calibre/src/calibre/gui2/tools.py:351
-msgid "Could not convert some books"
-msgstr "Impossibile convertire alcuni libri"
-
-#: /home/kovid/work/calibre/src/calibre/gui2/tools.py:378
-#: /home/kovid/work/calibre/src/calibre/gui2/tools.py:393
-msgid "Fetch news from "
-msgstr "Scarica notizie da "
-
-#: /home/kovid/work/calibre/src/calibre/gui2/tools.py:390
-msgid "You must set a username and password for %s"
-msgstr "È necessario inserire nome utente e password per %s"
-
-#: /home/kovid/work/calibre/src/calibre/gui2/viewer/config_ui.py:104
-msgid "Configure Ebook viewer"
-msgstr "Configurazione lettore di libri"
-
-#: /home/kovid/work/calibre/src/calibre/gui2/viewer/config_ui.py:105
-msgid "&Font options"
-msgstr "&Opzioni font"
-
-#: /home/kovid/work/calibre/src/calibre/gui2/viewer/config_ui.py:106
-msgid "Se&rif family:"
-msgstr "Famiglia &con grazie:"
-
-#: /home/kovid/work/calibre/src/calibre/gui2/viewer/config_ui.py:107
-msgid "&Sans family:"
-msgstr "Famiglia &sena grazie:"
-
-#: /home/kovid/work/calibre/src/calibre/gui2/viewer/config_ui.py:108
-msgid "&Monospace family:"
-msgstr "Famiglia &a spaziatura fissa:"
-
-#: /home/kovid/work/calibre/src/calibre/gui2/viewer/config_ui.py:109
-msgid "&Default font size:"
-msgstr "&Dimensione predefinita carattere:"
-
-#: /home/kovid/work/calibre/src/calibre/gui2/viewer/config_ui.py:111
-msgid "Monospace &font size:"
-msgstr "Dimensione carattere a spa&ziatura fissa:"
-
-#: /home/kovid/work/calibre/src/calibre/gui2/viewer/config_ui.py:113
-msgid "S&tandard font:"
-msgstr "Carattere sta&ndard:"
-
-#: /home/kovid/work/calibre/src/calibre/gui2/viewer/config_ui.py:114
-msgid "Serif"
-msgstr "Con grazie"
-
-#: /home/kovid/work/calibre/src/calibre/gui2/viewer/config_ui.py:115
-msgid "Sans-serif"
-msgstr "Senza grazie"
-
-#: /home/kovid/work/calibre/src/calibre/gui2/viewer/config_ui.py:116
-msgid "Monospace"
-msgstr "Spaziatura fissa"
-
-#: /home/kovid/work/calibre/src/calibre/gui2/viewer/config_ui.py:117
-msgid "Remember last used &window size"
-msgstr ""
-
-#: /home/kovid/work/calibre/src/calibre/gui2/viewer/config_ui.py:118
-msgid "&User stylesheet"
-msgstr "&Fogli di stile dell'utente"
-
-#: /home/kovid/work/calibre/src/calibre/gui2/viewer/documentview.py:50
-msgid "Options to customize the ebook viewer"
-msgstr "Opzioni per personalizzare il lettore di libri"
-
-#: /home/kovid/work/calibre/src/calibre/gui2/viewer/documentview.py:57
-#: /home/kovid/work/calibre/src/calibre/gui2/viewer/main.py:602
-msgid "Remember last used window size"
-msgstr ""
-
-#: /home/kovid/work/calibre/src/calibre/gui2/viewer/documentview.py:59
-#: /home/kovid/work/calibre/src/calibre/gui2/viewer/documentview.py:89
-msgid ""
-"Set the user CSS stylesheet. This can be used to customize the look of all "
-"books."
-msgstr ""
-"Imposta il foglio di stile CSS dell'utente. Può essere usato per "
-"personalizzare l'aspetto di tutti i libri."
-
-#: /home/kovid/work/calibre/src/calibre/gui2/viewer/documentview.py:61
-msgid "Font options"
-msgstr "Opzioni carattere"
-
-#: /home/kovid/work/calibre/src/calibre/gui2/viewer/documentview.py:63
-msgid "The serif font family"
-msgstr "La famiglia di caratteri con grazie"
-
-#: /home/kovid/work/calibre/src/calibre/gui2/viewer/documentview.py:65
-msgid "The sans-serif font family"
-msgstr "La famiglia di caratteri senza grazie"
-
-#: /home/kovid/work/calibre/src/calibre/gui2/viewer/documentview.py:67
-msgid "The monospaced font family"
-msgstr "La famiglia di caratteri a spaziatura fissa"
-
-#: /home/kovid/work/calibre/src/calibre/gui2/viewer/documentview.py:68
-msgid "The standard font size in px"
-msgstr "La dimensione dei caratteri predefinita in px"
-
-#: /home/kovid/work/calibre/src/calibre/gui2/viewer/documentview.py:69
-msgid "The monospaced font size in px"
-msgstr "La dimensione dei caratteri a spaziatura fissa in px"
-
-#: /home/kovid/work/calibre/src/calibre/gui2/viewer/documentview.py:70
-msgid "The standard font type"
-msgstr "Il tipo di carattere predefinito"
-
-#: /home/kovid/work/calibre/src/calibre/gui2/viewer/main.py:165
-msgid "Go to..."
-msgstr "Vai a..."
-
-#: /home/kovid/work/calibre/src/calibre/gui2/viewer/main.py:206
-msgid "Position in book"
-msgstr "Posizione nel libro"
-
-#: /home/kovid/work/calibre/src/calibre/gui2/viewer/main.py:207
-msgid "/Unknown"
-msgstr "/Sconosciuto"
-
-#: /home/kovid/work/calibre/src/calibre/gui2/viewer/main.py:212
-msgid "Go to a reference. To get reference numbers, use the reference mode."
-msgstr ""
-"Vai a un riferimento. Per ottenere i numeri di riferimento, usare la "
-"modalità riferimento."
-
-#: /home/kovid/work/calibre/src/calibre/gui2/viewer/main.py:218
-msgid "Search for text in book"
-msgstr "Cerca del testo nel libro"
-
-#: /home/kovid/work/calibre/src/calibre/gui2/viewer/main.py:350
-msgid "Choose ebook"
-msgstr "Scelta libro"
-
-#: /home/kovid/work/calibre/src/calibre/gui2/viewer/main.py:351
-msgid "Ebooks"
-msgstr "Libri"
-
-#: /home/kovid/work/calibre/src/calibre/gui2/viewer/main.py:369
-msgid "Add bookmark"
-msgstr "Aggiungi segnalibro"
-
-#: /home/kovid/work/calibre/src/calibre/gui2/viewer/main.py:369
-msgid "Enter title for bookmark:"
-msgstr "Inserire il titolo per il segnalibro:"
-
-#: /home/kovid/work/calibre/src/calibre/gui2/viewer/main.py:390
-msgid "No matches found for: %s"
-msgstr "Nessuna corrispondenza trovata per %s"
-
-#: /home/kovid/work/calibre/src/calibre/gui2/viewer/main.py:430
-msgid "Loading flow..."
-msgstr "Caricamento..."
-
-#: /home/kovid/work/calibre/src/calibre/gui2/viewer/main.py:457
-msgid "Laying out %s"
-msgstr "Impaginazione %s"
-
-#: /home/kovid/work/calibre/src/calibre/gui2/viewer/main.py:509
-msgid "Loading ebook..."
-msgstr "Caricamento libro..."
-
-#: /home/kovid/work/calibre/src/calibre/gui2/viewer/main.py:517
-msgid "<p>This book is protected by <a href=\"%s\">DRM</a>"
-msgstr "<p>Questo libro è protetto da <a href=\"%s\">DRM</a>"
-
-#: /home/kovid/work/calibre/src/calibre/gui2/viewer/main.py:517
-msgid "DRM Error"
-msgstr "Errore DRM"
-
-#: /home/kovid/work/calibre/src/calibre/gui2/viewer/main.py:519
-msgid "Could not open ebook"
-msgstr "Impossibile aprire il libro"
-
-#: /home/kovid/work/calibre/src/calibre/gui2/viewer/main.py:520
-msgid "<b>%s</b><br/><p>%s</p>"
-msgstr "<b>%s</b><br/><p>%s</p>"
-
-#: /home/kovid/work/calibre/src/calibre/gui2/viewer/main.py:592
-msgid "Options to control the ebook viewer"
-msgstr "Opzioni per controllare il visualizzatore di libri"
-
-#: /home/kovid/work/calibre/src/calibre/gui2/viewer/main.py:608
-msgid ""
-"%prog [options] file\n"
-"\n"
-"View an ebook.\n"
-msgstr ""
-
-#: /home/kovid/work/calibre/src/calibre/gui2/viewer/main_ui.py:152
-msgid "Ebook Viewer"
-msgstr "Visualizzatore di libri"
-
-#: /home/kovid/work/calibre/src/calibre/gui2/viewer/main_ui.py:153
-msgid "toolBar"
-msgstr "Barra degli strumenti"
-
-#: /home/kovid/work/calibre/src/calibre/gui2/viewer/main_ui.py:156
-msgid "Next page"
-msgstr "Pagina successiva"
-
-#: /home/kovid/work/calibre/src/calibre/gui2/viewer/main_ui.py:157
-msgid "Previous page"
-msgstr "Pagina precedente"
-
-#: /home/kovid/work/calibre/src/calibre/gui2/viewer/main_ui.py:158
-msgid "Font size larger"
-msgstr "Dimensione del font maggiore"
-
-#: /home/kovid/work/calibre/src/calibre/gui2/viewer/main_ui.py:159
-msgid "Font size smaller"
-msgstr "Dimensione del font minore"
-
-#: /home/kovid/work/calibre/src/calibre/gui2/viewer/main_ui.py:163
-msgid "Find next"
-msgstr "Trova successivo"
-
-#: /home/kovid/work/calibre/src/calibre/gui2/viewer/main_ui.py:164
-msgid "Copy to clipboard"
-msgstr "Copia negli appunti"
-
-#: /home/kovid/work/calibre/src/calibre/gui2/viewer/main_ui.py:166
-msgid "Reference Mode"
-msgstr "Modalità riferimento"
-
-#: /home/kovid/work/calibre/src/calibre/gui2/viewer/main_ui.py:167
-msgid "Bookmark"
-msgstr "Segnalibro"
-
-#: /home/kovid/work/calibre/src/calibre/gui2/widgets.py:83
-msgid "Invalid regular expression"
-msgstr "Espressione regolare non valida"
-
-#: /home/kovid/work/calibre/src/calibre/gui2/widgets.py:84
-msgid "Invalid regular expression: %s"
-msgstr "Espressione regolare non valida: %s"
-
-#: /home/kovid/work/calibre/src/calibre/gui2/widgets.py:175
-msgid ""
-"Library\n"
-"%d\n"
-"books"
-msgstr ""
-"Biblioteca\n"
-"%d\n"
-"libri"
-
-#: /home/kovid/work/calibre/src/calibre/gui2/widgets.py:176
-msgid ""
-"Reader\n"
-"%s\n"
-"available"
-msgstr ""
-"Lettore\n"
-"%s\n"
-"disponibile"
-
-#: /home/kovid/work/calibre/src/calibre/gui2/widgets.py:177
-msgid ""
-"Card\n"
-"%s\n"
-"available"
-msgstr ""
-"Scheda\n"
-"%s\n"
-"disponibile"
-
-#: /home/kovid/work/calibre/src/calibre/gui2/widgets.py:182
-msgid "Click to see the list of books available on your computer"
-msgstr ""
-"Fare clic per vedere la lista di libri disponibili sul proprio computer"
-
-#: /home/kovid/work/calibre/src/calibre/gui2/widgets.py:183
-msgid "Click to see the list of books in the main memory of your reader"
-msgstr ""
-"Fare clic per vedere la lista di libri nella memoria principale del proprio "
-"lettore"
-
-#: /home/kovid/work/calibre/src/calibre/gui2/widgets.py:184
-msgid "Click to see the list of books on the storage card in your reader"
-msgstr ""
-"Fare clic per vedere la lista di libri nella scheda di memoria del proprio "
-"lettore"
-
-#: /home/kovid/work/calibre/src/calibre/library/__init__.py:16
-msgid "Settings to control the calibre content server"
-msgstr "Impostazioni per controllare il server dei contenuti di calibre"
-
-#: /home/kovid/work/calibre/src/calibre/library/__init__.py:20
-msgid "The port on which to listen. Default is %default"
-msgstr "La porta in cui ascoltare. Predefinita: %default"
-
-#: /home/kovid/work/calibre/src/calibre/library/__init__.py:22
-msgid "The server timeout in seconds. Default is %default"
-msgstr "Il timeout del server in secondi. Predefinito: %default"
-
-#: /home/kovid/work/calibre/src/calibre/library/__init__.py:24
-msgid "The max number of worker threads to use. Default is %default"
-msgstr ""
-"Il numero massimo di istanze di lavoro da usare. Predefinito: %default"
-
-#: /home/kovid/work/calibre/src/calibre/library/__init__.py:26
-msgid "Set a password to restrict access. By default access is unrestricted."
-msgstr ""
-"Imposta una password per restringere l'accesso. Come impostazione "
-"predefinita l'accesso non è ristretto."
-
-#: /home/kovid/work/calibre/src/calibre/library/__init__.py:28
-msgid "Username for access. By default, it is: %default"
-msgstr "Nome utente per l'accesso. Predefinito: %default"
-
-#: /home/kovid/work/calibre/src/calibre/library/cli.py:108
-msgid ""
-"Path to the calibre library. Default is to use the path stored in the "
-"settings."
-msgstr ""
-"Percorso alla biblioteca di calibre. L'impostazione predefinita è quella di "
-"usare il percorso salvato nelle impostazioni."
-
-#: /home/kovid/work/calibre/src/calibre/library/cli.py:188
-msgid ""
-"%prog list [options]\n"
-"\n"
-"List the books available in the calibre database.\n"
-msgstr ""
-"%prog list [opzioni]\n"
-"\n"
-"Elenca i libri disponibili nel database di calibre.\n"
-
-#: /home/kovid/work/calibre/src/calibre/library/cli.py:196
-msgid ""
-"The fields to display when listing books in the database. Should be a comma "
-"separated list of fields.\n"
-"Available fields: %s\n"
-"Default: %%default. The special field \"all\" can be used to select all "
-"fields. Only has effect in the text output format."
-msgstr ""
-"I campi da mostrare quando vengono elencati i libri. Deve essere una lista "
-"di valori separati da virgola.\n"
-"Campi disponibili: %s\n"
-"Predefinito: %%default. Può essere usato il campo speciale \"all\" per "
-"selezionare tutti i campi. Ha effetto solamente nel formato in uscita del "
-"testo."
-
-#: /home/kovid/work/calibre/src/calibre/library/cli.py:198
-msgid ""
-"The field by which to sort the results.\n"
-"Available fields: %s\n"
-"Default: %%default"
-msgstr ""
-"Il campo con cui ordinare i risultati.\n"
-"Campi disponibili: %s\n"
-"Predefinito: %%default"
-
-#: /home/kovid/work/calibre/src/calibre/library/cli.py:200
-msgid "Sort results in ascending order"
-msgstr "Ordina i risultati in ordine crescente"
-
-#: /home/kovid/work/calibre/src/calibre/library/cli.py:202
-msgid ""
-"Filter the results by the search query. For the format of the search query, "
-"please see the search related documentation in the User Manual. Default is "
-"to do no filtering."
-msgstr ""
-"Filtra i risultati con una ricerca. Per il formato della ricerca, vedere la "
-"documentazione relativa alla ricerca nel Manuale Utente. L'opzione "
-"predefinita è quella di non filtrare."
-
-#: /home/kovid/work/calibre/src/calibre/library/cli.py:204
-msgid ""
-"The maximum width of a single line in the output. Defaults to detecting "
-"screen size."
-msgstr ""
-"La larghezza massima di una singola linea nell'output. L'impostazione "
-"predefinita è quella di rilevare la dimensione dello schermo."
-
-#: /home/kovid/work/calibre/src/calibre/library/cli.py:205
-msgid "The string used to separate fields. Default is a space."
-msgstr "La stringa usata per separare i campi. Predefinita: spazio."
-
-#: /home/kovid/work/calibre/src/calibre/library/cli.py:206
-msgid ""
-"The prefix for all file paths. Default is the absolute path to the library "
-"folder."
-msgstr ""
-"Il prefisso per tutti i percorsi. L'impostazione predefinita è il percorso "
-"alla cartella della biblioteca."
-
-#: /home/kovid/work/calibre/src/calibre/library/cli.py:209
-msgid ""
-"The format in which to output the data. Available choices: %s. Defaults is "
-"text."
-msgstr ""
-"Il formato in cui fornire i dati. Scelte disponibili: %s. Il formato "
-"predefinito è: testo."
-
-#: /home/kovid/work/calibre/src/calibre/library/cli.py:217
-msgid "Invalid fields. Available fields:"
-msgstr "Campi non validi. Campi disponibili:"
-
-#: /home/kovid/work/calibre/src/calibre/library/cli.py:224
-msgid "Invalid sort field. Available fields:"
-msgstr "Campo per l'ordinamento non valido. Campi disponibili:"
-
-#: /home/kovid/work/calibre/src/calibre/library/cli.py:295
-msgid ""
-"The following books were not added as they already exist in the database "
-"(see --duplicates option):"
-msgstr ""
-"I seguenti libri non sono stati aggiunti perché già esistenti nel database "
-"(vedere l'opzione --duplicates):"
-
-#: /home/kovid/work/calibre/src/calibre/library/cli.py:321
-msgid ""
-"%prog add [options] file1 file2 file3 ...\n"
-"\n"
-"Add the specified files as books to the database. You can also specify "
-"directories, see\n"
-"the directory related options below.\n"
-msgstr ""
-"%prog add [opzioni] file1 file2 file3 ...\n"
-"\n"
-"Aggiunge i file specificati come libri nel database. È anche possibile "
-"specificare cartelle, vedere\n"
-"la cartella sottostante relativa alle opzioni.\n"
-
-#: /home/kovid/work/calibre/src/calibre/library/cli.py:330
-msgid ""
-"Assume that each directory has only a single logical book and that all files "
-"in it are different e-book formats of that book"
-msgstr ""
-"Assume che ogni cartella abbia un solo libro logico e che tutti i file "
-"presenti siano diversi formati per quel libro"
-
-#: /home/kovid/work/calibre/src/calibre/library/cli.py:332
-msgid "Process directories recursively"
-msgstr "Processa cartelle ricorsivamente"
-
-#: /home/kovid/work/calibre/src/calibre/library/cli.py:334
-msgid ""
-"Add books to database even if they already exist. Comparison is done based "
-"on book titles."
-msgstr "Aggiunge libri al database anche se esistono già."
-
-#: /home/kovid/work/calibre/src/calibre/library/cli.py:339
-msgid "You must specify at least one file to add"
-msgstr "È necessario specificare almeno un file da aggiungere"
-
-#: /home/kovid/work/calibre/src/calibre/library/cli.py:357
-msgid ""
-"%prog remove ids\n"
-"\n"
-"Remove the books identified by ids from the database. ids should be a comma "
-"separated list of id numbers (you can get id numbers by using the list "
-"command). For example, 23,34,57-85\n"
-msgstr ""
-"%prog remove id\n"
-"\n"
-"Rimuove i libri identificati da id dal database. Id deve essere una lista "
-"separata da virgole di numeri id (è possibile ottenere i numeri id usando il "
-"comando list). Ad esempio: 23,34,57-85\n"
-
-#: /home/kovid/work/calibre/src/calibre/library/cli.py:369
-msgid "You must specify at least one book to remove"
-msgstr "È necessario specificare almeno un libro da aggiungere"
-
-#: /home/kovid/work/calibre/src/calibre/library/cli.py:389
-msgid ""
-"%prog add_format [options] id ebook_file\n"
-"\n"
-"Add the ebook in ebook_file to the available formats for the logical book "
-"identified by id. You can get id by using the list command. If the format "
-"already exists, it is replaced.\n"
-msgstr ""
-"%prog add_format [opzioni] id ebook_file\n"
-"\n"
-"Aggiunge l'ebook in ebook_file ai formati disponibili per il libro logico "
-"identificato da id. È possibile ottenere gli id usando il comando list. Se "
-"il formato esiste già, verrà sovrascritto.\n"
-
-#: /home/kovid/work/calibre/src/calibre/library/cli.py:400
-msgid "You must specify an id and an ebook file"
-msgstr "È necessario specificare un id e un file ebook"
-
-#: /home/kovid/work/calibre/src/calibre/library/cli.py:405
-msgid "ebook file must have an extension"
-msgstr "I file ebook devono avere un'estensione"
-
-#: /home/kovid/work/calibre/src/calibre/library/cli.py:413
-msgid ""
-"\n"
-"%prog remove_format [options] id fmt\n"
-"\n"
-"Remove the format fmt from the logical book identified by id. You can get id "
-"by using the list command. fmt should be a file extension like LRF or TXT or "
-"EPUB. If the logical book does not have fmt available, do nothing.\n"
-msgstr ""
-"\n"
-"%prog remove_format [opzioni] id fmt\n"
-"\n"
-"Rimuove il formato fmt identificato da id dal libro logico. È possibile "
-"prendere l'id usando il comando list. Fmt deve essere un'estensione di un "
-"file come LRF, TXT o EPUB. Se il libro logico non ha un fmt disponibile, non "
-"fa niente.\n"
-
-#: /home/kovid/work/calibre/src/calibre/library/cli.py:426
-msgid "You must specify an id and a format"
-msgstr "È necessario specificare un id e un formato"
-
-#: /home/kovid/work/calibre/src/calibre/library/cli.py:444
-msgid ""
-"\n"
-"%prog show_metadata [options] id\n"
-"\n"
-"Show the metadata stored in the calibre database for the book identified by "
-"id.\n"
-"id is an id number from the list command.\n"
-msgstr ""
-"\n"
-"%prog show_metadata [opzioni] id\n"
-"\n"
-"Mostra i metadati salvati nel database di calibre per il libro identificato "
-"con id.\n"
-"id è un numero dalla lista dei comandi.\n"
-
-#: /home/kovid/work/calibre/src/calibre/library/cli.py:452
-msgid "Print metadata in OPF form (XML)"
-msgstr "Stampa i metafati in formato OPF (XML)"
-
-#: /home/kovid/work/calibre/src/calibre/library/cli.py:457
-msgid "You must specify an id"
-msgstr "È necessario specificare un id"
-
-#: /home/kovid/work/calibre/src/calibre/library/cli.py:471
-msgid ""
-"\n"
-"%prog set_metadata [options] id /path/to/metadata.opf\n"
-"\n"
-"Set the metadata stored in the calibre database for the book identified by "
-"id\n"
-"from the OPF file metadata.opf. id is an id number from the list command. "
-"You\n"
-"can get a quick feel for the OPF format by using the --as-opf switch to the\n"
-"show_metadata command.\n"
-msgstr ""
-"\n"
-"%prog set_metadata [opzioni] id /percorso/a/metadata.opf\n"
-"\n"
-"Imposta i metadati salvati nel database di calibre per il libro identificato "
-"da id\n"
-"dal file OPF metadata.opf. id è un numero dalla lista dei comandi.\n"
-"È possibile vedere com'è fatto il formato OPF usando il parametro --as-opf "
-"nel\n"
-"comando show_metadata.\n"
-
-#: /home/kovid/work/calibre/src/calibre/library/cli.py:484
-msgid "You must specify an id and a metadata file"
-msgstr "È necessario specificare un id e un file di metadati"
-
-#: /home/kovid/work/calibre/src/calibre/library/cli.py:496
-msgid ""
-"%prog export [options] ids\n"
-"\n"
-"Export the books specified by ids (a comma separated list) to the "
-"filesystem.\n"
-"The export operation saves all formats of the book, its cover and metadata "
-"(in\n"
-"an opf file). You can get id numbers from the list command.\n"
-msgstr ""
-"%prog export [opzioni] id\n"
-"\n"
-"Esporta i libri specificati da id (una lista separata da virgole) su disco.\n"
-"L'operazione di esportazione salva tutti i formati del libro, le copertine e "
-"i metadati\n"
-"(in un file opf). È possibile prendere i numeri di id dalla lista dei "
-"comandi.\n"
-
-#: /home/kovid/work/calibre/src/calibre/library/cli.py:504
-msgid "Export all books in database, ignoring the list of ids."
-msgstr "Esporta tutti i libri del database, ignorando la lista di id."
-
-#: /home/kovid/work/calibre/src/calibre/library/cli.py:506
-msgid "Export books to the specified directory. Default is"
-msgstr "Esporta i libri nella cartella specificata. Predefinita:"
-
-#: /home/kovid/work/calibre/src/calibre/library/cli.py:508
-msgid "Export all books into a single directory"
-msgstr "Esporta tutti i libri nella stessa cartella"
-
-#: /home/kovid/work/calibre/src/calibre/library/cli.py:510
-msgid "Create file names as author - title instead of title - author"
-msgstr ""
-"Crea i nomi dei file come \"autore - titolo\" invece di \"titolo - autore\""
-
-#: /home/kovid/work/calibre/src/calibre/library/cli.py:515
-msgid "You must specify some ids or the %s option"
-msgstr "È necessario specificare qualche id o l'opzione %s"
-
-#: /home/kovid/work/calibre/src/calibre/library/cli.py:525
-msgid ""
-"%%prog command [options] [arguments]\n"
-"\n"
-"%%prog is the command line interface to the calibre books database.\n"
-"\n"
-"command is one of:\n"
-"  %s\n"
-"\n"
-"For help on an individual command: %%prog command --help\n"
-msgstr ""
-"%%prog command [opzioni] [argomenti]\n"
-"\n"
-"%%prog è l'interfaccia a riga di comando per il database di calibre.\n"
-"\n"
-"il comando è uno di:\n"
-"  %s\n"
-"\n"
-"Per aiuto su un comando particolare: %%prog command --help\n"
-
-#: /home/kovid/work/calibre/src/calibre/library/database2.py:1262
-msgid "<p>Copying books to %s<br><center>"
-msgstr "<p>Sto copiando i libri in %s<br><center>"
-
-#: /home/kovid/work/calibre/src/calibre/library/database2.py:1275
-#: /home/kovid/work/calibre/src/calibre/library/database2.py:1384
-msgid "Copying <b>%s</b>"
-msgstr "Sto copiando <b>%s</b>"
-
-#: /home/kovid/work/calibre/src/calibre/library/database2.py:1355
-msgid "<p>Migrating old database to ebook library in %s<br><center>"
-msgstr ""
-"<p>Sto migrando il vecchio database nella nuova biblioteca in %s<br><center>"
-
-#: /home/kovid/work/calibre/src/calibre/library/database2.py:1401
-msgid "Compacting database"
-msgstr "Compattazione database"
-
-#: /home/kovid/work/calibre/src/calibre/library/server.py:141
-msgid "Password to access your calibre library. Username is "
-msgstr ""
-"Password per accedere alla propria biblioteca di calibre. Il nome utente è "
-
-#: /home/kovid/work/calibre/src/calibre/library/server.py:414
-msgid ""
-"[options]\n"
-"\n"
-"Start the calibre content server."
-msgstr ""
-"[opzioni]\n"
-"\n"
-"Avvia il server dei contenuti di calibre."
-
-#: /home/kovid/work/calibre/src/calibre/parallel.py:390
-msgid "Could not launch worker process."
-msgstr "Impossibile avviare il gestore dei lavori."
-
-#: /home/kovid/work/calibre/src/calibre/parallel.py:816
-msgid "Job stopped by user"
-msgstr "Lavoro fermato dall'utente"
-
-#: /home/kovid/work/calibre/src/calibre/utils/config.py:43
-msgid "%sUsage%s: %s\n"
-msgstr "%sUso%s: %s\n"
-
-#: /home/kovid/work/calibre/src/calibre/utils/config.py:81
-msgid "Created by "
-msgstr "Creato da "
-
-#: /home/kovid/work/calibre/src/calibre/utils/config.py:536
-msgid "Path to the database in which books are stored"
-msgstr "Percorso del database in cui sono salvati i libri"
-
-#: /home/kovid/work/calibre/src/calibre/utils/config.py:538
-msgid "Pattern to guess metadata from filenames"
-msgstr "Modelli per indovinare i metadati dai nomi dei file"
-
-#: /home/kovid/work/calibre/src/calibre/utils/config.py:540
-msgid "Access key for isbndb.com"
-msgstr "Chiave di accesso per isbndb.com"
-
-#: /home/kovid/work/calibre/src/calibre/utils/config.py:542
-msgid "Default timeout for network operations (seconds)"
-msgstr "Timeout predefinito per le operazioni di rete (secondi)"
-
-#: /home/kovid/work/calibre/src/calibre/utils/config.py:544
-msgid "Path to directory in which your library of books is stored"
-msgstr "Percorso alla cartella in cui è salvata la biblioteca"
-
-#: /home/kovid/work/calibre/src/calibre/utils/config.py:546
-msgid "The language in which to display the user interface"
-msgstr "La lingua in cui visualizzare l'interfaccia utente"
-
-#: /home/kovid/work/calibre/src/calibre/utils/config.py:548
-msgid "The default output format for ebook conversions."
-msgstr "Il formato predefinito per la conversione dei libri."
-
-#: /home/kovid/work/calibre/src/calibre/utils/config.py:550
-msgid "Read metadata from files"
-msgstr "Leggi metadati dai file"
-
-#: /home/kovid/work/calibre/src/calibre/utils/config.py:552
-msgid "The priority of worker processes"
-msgstr "La priorità dei processi di lavoro"
-
-#: /home/kovid/work/calibre/src/calibre/utils/fontconfig.py:180
-msgid "Could not initialize the fontconfig library"
-msgstr "Impossibile inizializzare la biblioteca fontconfig"
-
-#: /home/kovid/work/calibre/src/calibre/utils/sftp.py:53
-msgid "URL must have the scheme sftp"
-msgstr "L'URL deve avere lo schema sftp"
-
-#: /home/kovid/work/calibre/src/calibre/utils/sftp.py:57
-msgid "host must be of the form user@hostname"
-msgstr "l'host deve essere della forma utente@nomehost"
-
-#: /home/kovid/work/calibre/src/calibre/utils/sftp.py:68
-msgid "Failed to negotiate SSH session: "
-msgstr "Negoziazione della sessione SSH fallita: "
-
-#: /home/kovid/work/calibre/src/calibre/utils/sftp.py:71
-msgid "Failed to authenticate with server: %s"
-msgstr "Autenticazione fallita col server: %s"
-
-#: /home/kovid/work/calibre/src/calibre/web/feeds/__init__.py:83
-#: /home/kovid/work/calibre/src/calibre/web/feeds/__init__.py:105
-msgid "Unknown feed"
-msgstr "Feed sconosciuto"
-
-#: /home/kovid/work/calibre/src/calibre/web/feeds/__init__.py:123
-#: /home/kovid/work/calibre/src/calibre/web/feeds/__init__.py:145
-msgid "Untitled article"
-msgstr "Articolo senza titolo"
-
-#: /home/kovid/work/calibre/src/calibre/web/feeds/main.py:15
-msgid "Options to control the fetching of periodical content from the web."
-msgstr ""
-"Opzioni per controllare lo scaricamento di contenuto periodico dal web."
-
-#: /home/kovid/work/calibre/src/calibre/web/feeds/main.py:18
-msgid "Customize the download engine"
-msgstr "Personalizza il motore degli scaricamenti"
-
-#: /home/kovid/work/calibre/src/calibre/web/feeds/main.py:20
-#: /home/kovid/work/calibre/src/calibre/web/fetch/simple.py:463
-msgid ""
-"Timeout in seconds to wait for a response from the server. Default: %default "
-"s"
-msgstr ""
-"Timeout in secondi da aspettare per una risposta dal server. Predefinito: "
-"%default s"
-
-#: /home/kovid/work/calibre/src/calibre/web/feeds/main.py:22
-#: /home/kovid/work/calibre/src/calibre/web/fetch/simple.py:471
-msgid ""
-"Minimum interval in seconds between consecutive fetches. Default is %default "
-"s"
-msgstr ""
-"Intervallo minimo in secondi tra due scaricamenti consecutivi. Predefinito: "
-"%default s"
-
-#: /home/kovid/work/calibre/src/calibre/web/feeds/main.py:24
-#: /home/kovid/work/calibre/src/calibre/web/fetch/simple.py:473
-msgid ""
-"The character encoding for the websites you are trying to download. The "
-"default is to try and guess the encoding."
-msgstr ""
-"La codifica caratteri del sito webb che si sta cercando di scaricare. "
-"L'impostazione predefinita è quella di provare a indovinare la codifica"
-
-#: /home/kovid/work/calibre/src/calibre/web/feeds/main.py:26
-#: /home/kovid/work/calibre/src/calibre/web/fetch/simple.py:475
-msgid ""
-"Only links that match this regular expression will be followed. This option "
-"can be specified multiple times, in which case as long as a link matches any "
-"one regexp, it will be followed. By default all links are followed."
-msgstr ""
-"Verranno seguiti solamente i link che corrispondono a questa espressione "
-"regolare. Questa opzione può essere specificata più volte, in questo modo se "
-"un link corrisponde a una delle espressioni regolari verrà seguito. Per "
-"impostazione predefinita i link non vengono seguiti"
-
-#: /home/kovid/work/calibre/src/calibre/web/feeds/main.py:28
-#: /home/kovid/work/calibre/src/calibre/web/fetch/simple.py:477
-msgid ""
-"Any link that matches this regular expression will be ignored. This option "
-"can be specified multiple times, in which case as long as any regexp matches "
-"a link, it will be ignored.By default, no links are ignored. If both --"
-"filter-regexp and --match-regexp are specified, then --filter-regexp is "
-"applied first."
-msgstr ""
-"Tutti i link che corrispondono a questa espressione regolare saranno "
-"ignorati. Questa opzione può essere specificata più volte, in questo modo "
-"finché una regexp fa corrispondere un link, questo sarà ignorato. Per "
-"impostazione predefinita nessun link viene ignorato. Se vengono specificate "
-"sia --filter-regexp che --match-regexp, --filter-regexp viene applicata per "
-"prima"
-
-#: /home/kovid/work/calibre/src/calibre/web/feeds/main.py:30
-#: /home/kovid/work/calibre/src/calibre/web/fetch/simple.py:479
-msgid "Do not download CSS stylesheets."
-msgstr "Non scaricare i fogli di stile CSS"
-
-#: /home/kovid/work/calibre/src/calibre/web/feeds/main.py:33
-#: /home/kovid/work/calibre/src/calibre/web/feeds/main.py:90
-msgid ""
-"Specify a list of feeds to download. For example: \n"
-"\"['http://feeds.newsweek.com/newsweek/TopNews', "
-"'http://feeds.newsweek.com/headlines/politics']\"\n"
-"If you specify this option, any argument to %prog is ignored and a default "
-"recipe is used to download the feeds."
-msgstr ""
-"Specificare una lista di feed da scaricare. Per esempio: \n"
-"\"['http://feeds.newsweek.com/newsweek/TopNews', "
-"'http://feeds.newsweek.com/headlines/politics']\"\n"
-"Se si specifica questa opzione, ogni indice per %prog viene ignorato e viene "
-"usata una formula predefinita per scaricare i feed."
-
-#: /home/kovid/work/calibre/src/calibre/web/feeds/main.py:37
-#: /home/kovid/work/calibre/src/calibre/web/feeds/main.py:94
-msgid "Be more verbose while processing."
-msgstr "Più dettagliato durante il processamento"
-
-#: /home/kovid/work/calibre/src/calibre/web/feeds/main.py:39
-#: /home/kovid/work/calibre/src/calibre/web/feeds/main.py:96
-msgid ""
-"The title for this recipe. Used as the title for any ebooks created from the "
-"downloaded feeds."
-msgstr ""
-"Il titolo per questa formula. Usato come titolo per ogni libro creato da "
-"questi feed scaricati"
-
-#: /home/kovid/work/calibre/src/calibre/web/feeds/main.py:41
-#: /home/kovid/work/calibre/src/calibre/web/feeds/main.py:97
-msgid "Username for sites that require a login to access content."
-msgstr ""
-"Nome utente per i siti che richiedono un'identificazione per accedere ai "
-"contenuti"
-
-#: /home/kovid/work/calibre/src/calibre/web/feeds/main.py:43
-#: /home/kovid/work/calibre/src/calibre/web/feeds/main.py:98
-msgid "Password for sites that require a login to access content."
-msgstr ""
-"Password per i siti che richiedono un'identificazione per accedere ai "
-"contenuti"
-
-#: /home/kovid/work/calibre/src/calibre/web/feeds/main.py:51
-#: /home/kovid/work/calibre/src/calibre/web/feeds/main.py:101
-msgid ""
-"Number of levels of links to follow on webpages that are linked to from "
-"feeds. Defaul %default"
-msgstr ""
-"Numero di livelli di link da seguire nelle pagine web che sono collegate ai "
-"feed. Predefinito: %default"
-
-#: /home/kovid/work/calibre/src/calibre/web/feeds/main.py:53
-#: /home/kovid/work/calibre/src/calibre/web/feeds/main.py:103
-msgid ""
-"The directory in which to store the downloaded feeds. Defaults to the "
-"current directory."
-msgstr ""
-"La cartella in cui salvare i feed scaricati. Perdefinita: cartella corrente"
-
-#: /home/kovid/work/calibre/src/calibre/web/feeds/main.py:55
-msgid "Don't show the progress bar"
-msgstr "Non visualizzare la barra del progresso"
-
-#: /home/kovid/work/calibre/src/calibre/web/feeds/main.py:57
-#: /home/kovid/work/calibre/src/calibre/web/feeds/main.py:107
-msgid "Very verbose output, useful for debugging."
-msgstr "Output molto dettagliato, utile per il debugging"
-
-#: /home/kovid/work/calibre/src/calibre/web/feeds/main.py:59
-#: /home/kovid/work/calibre/src/calibre/web/feeds/main.py:109
-msgid ""
-"Useful for recipe development. Forces max_articles_per_feed to 2 and "
-"downloads at most 2 feeds."
-msgstr ""
-"Utile per lo sviluppo delle formule. Forza max_articles_per_feed a 2 e "
-"scarica al massimo 2 feed"
-
-#: /home/kovid/work/calibre/src/calibre/web/feeds/main.py:63
-msgid ""
-"%%prog [options] ARG\n"
-"\n"
-"%%prog parses an online source of articles, like an RSS or ATOM feed and \n"
-"fetches the article contents organized in a nice hierarchy.\n"
-"\n"
-"ARG can be one of:\n"
-"\n"
-"file name            - %%prog will try to load a recipe from the file\n"
-"\n"
-"builtin recipe title - %%prog will load the builtin recipe and use it to "
-"fetch the feed. For e.g. Newsweek or \"The BBC\" or \"The New York Times\"\n"
-"\n"
-"recipe as a string   - %%prog will load the recipe directly from the string "
-"arg.\n"
-"\n"
-"Available builtin recipes are:\n"
-"%s\n"
-msgstr ""
-"%%prog [opzioni] ARG\n"
-"\n"
-"%%prog analizza una fonte on-line di articoli, come un feed RSS o ATOM e\n"
-"scarica i contenuti degli articoli organizzandoli gerarchicamente\n"
-"\n"
-"ARG può essere:\n"
-"\n"
-"nome file            - %%prog proverà a caricare una formula dal file\n"
-"\n"
-"titolo formula presente - %%prog caricherà una formula già presente e la "
-"userà per scaricare i feed. Per es. Newsweek o \"The BBC\" o \"The New York "
-"Times\"\n"
-"\n"
-"formula come stringa   - %%prog caricherà la formula direttamente dalla "
-"stringa ARG\n"
-"\n"
-"Le formule presenti disponibili sono:\n"
-"%s\n"
-
-#: /home/kovid/work/calibre/src/calibre/web/feeds/main.py:87
-msgid ""
-"Options to control web2disk (used to fetch websites linked from feeds)"
-msgstr ""
-"Opzioni per controllare web2disk (usato per scaricare i siti collegati ai "
-"feed)"
-
-#: /home/kovid/work/calibre/src/calibre/web/feeds/main.py:105
-msgid "Dont show the progress bar"
-msgstr "Non mostrare la barra di progresso"
-
-#: /home/kovid/work/calibre/src/calibre/web/feeds/main.py:120
-#: /home/kovid/work/calibre/src/calibre/web/feeds/news.py:689
-msgid "Fetching feeds..."
-msgstr "Scaricamento feed..."
-
-#: /home/kovid/work/calibre/src/calibre/web/feeds/news.py:40
-msgid "Unknown News Source"
-msgstr "Sorgente di notizie sconosciuta"
-
-#: /home/kovid/work/calibre/src/calibre/web/feeds/news.py:568
-msgid "Download finished"
-msgstr "Scaricamento completato"
-
-#: /home/kovid/work/calibre/src/calibre/web/feeds/news.py:570
-msgid "Failed to download the following articles:"
-msgstr "Scaricamento dei seguenti articoli fallito:"
-
-#: /home/kovid/work/calibre/src/calibre/web/feeds/news.py:572
-#: /home/kovid/work/calibre/src/calibre/web/feeds/news.py:578
-msgid " from "
-msgstr " da "
-
-#: /home/kovid/work/calibre/src/calibre/web/feeds/news.py:576
-msgid "Failed to download parts of the following articles:"
-msgstr "Scaricamento dei seguenti articoli fallito parzialmente:"
-
-#: /home/kovid/work/calibre/src/calibre/web/feeds/news.py:580
-msgid "\tFailed links:"
-msgstr "\tLink falliti:"
-
-#: /home/kovid/work/calibre/src/calibre/web/feeds/news.py:668
-msgid "Could not fetch article. Run with --debug to see the reason"
-msgstr ""
-"Impossibile scaricare l'articolo. Eseguire con --debug per vedere la ragione"
-
-#: /home/kovid/work/calibre/src/calibre/web/feeds/news.py:693
-msgid "Got feeds from index page"
-msgstr "Ricevuti feed dalla pagina principale"
-
-#: /home/kovid/work/calibre/src/calibre/web/feeds/news.py:699
-msgid "Trying to download cover..."
-msgstr "Tentativo di scaricamento della copertina..."
-
-#: /home/kovid/work/calibre/src/calibre/web/feeds/news.py:752
-msgid "Starting download [%d thread(s)]..."
-msgstr "Inizio scaricamento [%d articolo(i)]..."
-
-#: /home/kovid/work/calibre/src/calibre/web/feeds/news.py:768
-msgid "Feeds downloaded to %s"
-msgstr "Feed scaricati in %s"
-
-#: /home/kovid/work/calibre/src/calibre/web/feeds/news.py:778
-msgid "Could not download cover: %s"
-msgstr "Impossibile scaricare la copertina: %s"
-
-#: /home/kovid/work/calibre/src/calibre/web/feeds/news.py:785
-msgid "Downloading cover from %s"
-msgstr "Scaricamento copertina da %s"
-
-#: /home/kovid/work/calibre/src/calibre/web/feeds/news.py:899
-msgid "Untitled Article"
-msgstr "Articolo senza titolo"
-
-#: /home/kovid/work/calibre/src/calibre/web/feeds/news.py:954
-msgid ""
-"\n"
-"Downloaded article %s from %s\n"
-"%s"
-msgstr ""
-"\n"
-"Scaricato articolo %s da %s\n"
-"%s"
-
-#: /home/kovid/work/calibre/src/calibre/web/feeds/news.py:960
-msgid "Article downloaded: %s"
-msgstr "Articolo scaricato: %s"
-
-#: /home/kovid/work/calibre/src/calibre/web/feeds/news.py:966
-msgid "Failed to download article: %s from %s\n"
-msgstr "Scaricamento fallito dell'articolo: %s da %s\n"
-
-#: /home/kovid/work/calibre/src/calibre/web/feeds/news.py:971
-msgid "Article download failed: %s"
-msgstr "Scaricamento fallito dell'articolo: %s"
-
-#: /home/kovid/work/calibre/src/calibre/web/feeds/news.py:986
-#: /home/kovid/work/calibre/src/calibre/web/feeds/recipes/recipe_borba.py:78
-#: /home/kovid/work/calibre/src/calibre/web/feeds/recipes/recipe_glas_srpske.py:76
-#: /home/kovid/work/calibre/src/calibre/web/feeds/recipes/recipe_instapaper.py:56
-#: /home/kovid/work/calibre/src/calibre/web/feeds/recipes/recipe_lamujerdemivida.py:59
-#: /home/kovid/work/calibre/src/calibre/web/feeds/recipes/recipe_laprensa_ni.py:63
-#: /home/kovid/work/calibre/src/calibre/web/feeds/recipes/recipe_pobjeda.py:85
-msgid "Fetching feed"
-msgstr "Scaricamento feed"
-
-<<<<<<< HEAD
-#: /home/kovid/work/calibre/src/calibre/gui2/main.py:178
-msgid "Download only covers"
-msgstr ""
-
-#: /home/kovid/work/calibre/src/calibre/gui2/main.py:848
-msgid "Cannot download metadata"
-msgstr ""
-
-#: /home/kovid/work/calibre/src/calibre/gui2/main.py:858
-msgid "covers"
-msgstr ""
-
-#: /home/kovid/work/calibre/src/calibre/gui2/main.py:858
-msgid "metadata"
-msgstr ""
-
-#: /home/kovid/work/calibre/src/calibre/gui2/main.py:860
-msgid "Downloading %s for %d book(s)"
-msgstr ""
-
-#: /home/kovid/work/calibre/src/calibre/gui2/main.py:881
-msgid "Failed to download some metadata"
-=======
 #: /home/kovid/work/calibre/src/calibre/web/feeds/recipes/recipe_index_hu.py:8
 #: /home/kovid/work/calibre/src/calibre/web/feeds/recipes/recipe_pcworld_hu.py:17
 msgid "Hungarian"
@@ -8134,20 +7012,11 @@
 "%prog URL\n"
 "\n"
 "Where URL is for example http://google.com"
->>>>>>> 5b4d17c7
 msgstr ""
 "%prog URL\n"
 "\n"
 "Dov'è l'URL. Esempio: http://google.com"
 
-<<<<<<< HEAD
-#: /home/kovid/work/calibre/src/calibre/gui2/main.py:882
-msgid "Failed to download metadata for the following:"
-msgstr ""
-
-#: /home/kovid/work/calibre/src/calibre/gui2/main.py:885
-msgid "<b>Failed to download metadata:"
-=======
 #: /home/kovid/work/calibre/src/calibre/web/fetch/simple.py:460
 msgid "Base directory into which URL is saved. Default is %default"
 msgstr "Cartella base in cui le URL sono salvate. Predefinita: %default"
@@ -8156,62 +7025,18 @@
 msgid ""
 "Maximum number of levels to recurse i.e. depth of links to follow. Default "
 "%default"
->>>>>>> 5b4d17c7
 msgstr ""
 "Numero massimo di livelli ricorsivi, cioè profondità dei link da seguire. "
 "Predefinito: %default"
 
-<<<<<<< HEAD
-#: /home/kovid/work/calibre/src/calibre/gui2/main.py:1641
-msgid "Cannot Start "
-=======
 #: /home/kovid/work/calibre/src/calibre/web/fetch/simple.py:469
 msgid ""
 "The maximum number of files to download. This only applies to files from <a "
 "href> tags. Default is %default"
->>>>>>> 5b4d17c7
 msgstr ""
 "Il numero massimo di file da scaricare. Questa si applica solo ai file dai "
 "tag <a fref>. Predefinito: %default"
 
-<<<<<<< HEAD
-#: /home/kovid/work/calibre/src/calibre/gui2/main.py:1642
-msgid "<p>%s is already running. %s</p>"
-msgstr ""
-
-#: /home/kovid/work/calibre/src/calibre/gui2/metadata.py:80
-msgid "Book has neither title nor ISBN"
-msgstr ""
-
-#: /home/kovid/work/calibre/src/calibre/gui2/metadata.py:96
-msgid "No matches found for this book"
-msgstr ""
-
-#: /home/kovid/work/calibre/src/calibre/gui2/viewer/config_ui.py:117
-msgid "Remember last used &window size"
-msgstr ""
-
-#: /home/kovid/work/calibre/src/calibre/gui2/viewer/documentview.py:57
-#: /home/kovid/work/calibre/src/calibre/gui2/viewer/main.py:602
-msgid "Remember last used window size"
-msgstr ""
-
-#: /home/kovid/work/calibre/src/calibre/gui2/viewer/main.py:608
-msgid ""
-"%prog [options] file\n"
-"\n"
-"View an ebook.\n"
-msgstr ""
-
-#: /home/kovid/work/calibre/src/calibre/web/feeds/recipes/recipe_index_hu.py:8
-#: /home/kovid/work/calibre/src/calibre/web/feeds/recipes/recipe_pcworld_hu.py:17
-msgid "Hungarian"
-msgstr ""
-
-#: /home/kovid/work/calibre/src/calibre/web/feeds/recipes/recipe_zaobao.py:19
-msgid "Chinese"
-msgstr ""
-=======
 #: /home/kovid/work/calibre/src/calibre/web/fetch/simple.py:480
 msgid "Show detailed output information. Useful for debugging"
 msgstr "Mostra un output dettagliato. Utile per il debugging"
@@ -8239,5 +7064,4 @@
 #~ msgstr ""
 #~ "%prog [opzioni] comic.cb[z|r]\n"
 #~ "\n"
-#~ "Converte un fumetto in formato CBZ o CBR in un libro. \n"
->>>>>>> 5b4d17c7
+#~ "Converte un fumetto in formato CBZ o CBR in un libro. \n"