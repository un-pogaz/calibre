--- conflicted
+++ resolved
@@ -467,13 +467,8 @@
                           books_ratings_link as bl,
                           ratings as r
                      WHERE {lt}.value={table}.id and bl.book={lt}.book and
-<<<<<<< HEAD
-                          r.id = bl.rating and r.rating <> 0) avg_rating,
-                          value AS sort
-=======
                            r.id = bl.rating and r.rating <> 0) avg_rating,
                      value AS sort
->>>>>>> 632c303a
                 FROM {table};
 
                 CREATE VIEW tag_browser_filtered_{table} AS SELECT
@@ -488,11 +483,7 @@
                      WHERE {lt}.value={table}.id AND bl.book={lt}.book AND
                            r.id = bl.rating AND r.rating <> 0 AND
                            books_list_filter(bl.book)) avg_rating,
-<<<<<<< HEAD
-                           value AS sort
-=======
                      value AS sort
->>>>>>> 632c303a
                 FROM {table};
 
                 '''.format(lt=lt, table=table),
