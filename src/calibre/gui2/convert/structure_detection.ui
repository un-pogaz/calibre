--- conflicted
+++ resolved
@@ -14,10 +14,10 @@
    <string>Form</string>
   </property>
   <layout class="QGridLayout" name="gridLayout">
-   <item row="0" column="0" colspan="2">
+   <item row="0" column="1" colspan="2">
     <widget class="XPathEdit" name="opt_chapter" native="true"/>
    </item>
-   <item row="1" column="0">
+   <item row="1" column="0" colspan="2">
     <widget class="QLabel" name="label">
      <property name="text">
       <string>Chapter &amp;mark:</string>
@@ -27,35 +27,31 @@
      </property>
     </widget>
    </item>
-   <item row="1" column="1">
+   <item row="1" column="2">
     <widget class="QComboBox" name="opt_chapter_mark">
      <property name="minimumContentsLength">
       <number>20</number>
      </property>
     </widget>
    </item>
-   <item row="2" column="0">
+   <item row="2" column="0" colspan="2">
     <widget class="QCheckBox" name="opt_remove_first_image">
      <property name="text">
       <string>Remove first &amp;image</string>
      </property>
     </widget>
    </item>
-   <item row="4" column="0">
+   <item row="5" column="0" colspan="2">
     <widget class="QCheckBox" name="opt_insert_metadata">
      <property name="text">
       <string>Insert &amp;metadata as page at start of book</string>
      </property>
     </widget>
    </item>
-<<<<<<< HEAD
-   <item row="10" column="0" colspan="2">
+   <item row="11" column="0" colspan="3">
     <widget class="XPathEdit" name="opt_page_breaks_before" native="true"/>
    </item>
-   <item row="11" column="0" colspan="2">
-=======
-   <item row="14" column="0" colspan="2">
->>>>>>> 8cac314f
+   <item row="12" column="0" colspan="3">
     <spacer name="verticalSpacer">
      <property name="orientation">
       <enum>Qt::Vertical</enum>
@@ -68,55 +64,41 @@
      </property>
     </spacer>
    </item>
-   <item row="7" column="0">
+   <item row="8" column="0" colspan="2">
     <widget class="QCheckBox" name="opt_remove_footer">
      <property name="text">
       <string>Remove F&amp;ooter</string>
      </property>
     </widget>
    </item>
-   <item row="5" column="0">
+   <item row="6" column="0" colspan="2">
     <widget class="QCheckBox" name="opt_remove_header">
      <property name="text">
       <string>Remove H&amp;eader</string>
      </property>
     </widget>
    </item>
-   <item row="6" column="0" colspan="2">
+   <item row="7" column="0" colspan="3">
     <widget class="RegexEdit" name="opt_header_regex" native="true"/>
    </item>
-   <item row="8" column="0" colspan="2">
-<<<<<<< HEAD
+   <item row="9" column="0" colspan="3">
     <widget class="RegexEdit" name="opt_footer_regex" native="true"/>
-=======
-    <widget class="RegexEdit" name="opt_footer_regex" native="true">
-     <zorder>opt_page_breaks_before</zorder>
-    </widget>
    </item>
-   <item row="10" column="0" colspan="2">
-    <widget class="XPathEdit" name="opt_page_breaks_before" native="true">
-     <zorder>opt_footer_regex</zorder>
-    </widget>
-   </item>
-   <item row="11" column="0">
-    <widget class="QCheckBox" name="opt_preprocess_html">
+   <item row="4" column="1">
+    <widget class="QLabel" name="huf_label">
      <property name="text">
-      <string>&amp;Preprocess input file to possibly improve structure detection</string>
+      <string>Line &amp;un-wrap factor during preprocess:</string>
+     </property>
+     <property name="buddy">
+      <cstring>opt_html_unwrap_factor</cstring>
      </property>
     </widget>
    </item>
-   <item row="12" column="0">
-    <widget class="QLabel" name="label_2">
-     <property name="layoutDirection">
-      <enum>Qt::RightToLeft</enum>
+   <item row="4" column="2">
+    <widget class="QDoubleSpinBox" name="opt_html_unwrap_factor">
+     <property name="toolTip">
+      <string/>
      </property>
-     <property name="text">
-      <string>Line Un-Wrapping Factor</string>
-     </property>
-    </widget>
-   </item>
-   <item row="12" column="1">
-    <widget class="QDoubleSpinBox" name="opt_html_unwrap_factor">
      <property name="maximum">
       <double>1.000000000000000</double>
      </property>
@@ -127,9 +109,21 @@
       <double>0.400000000000000</double>
      </property>
     </widget>
->>>>>>> 8cac314f
    </item>
-   <item row="3" column="0">
+   <item row="4" column="0">
+    <spacer name="horizontalSpacer">
+     <property name="orientation">
+      <enum>Qt::Horizontal</enum>
+     </property>
+     <property name="sizeHint" stdset="0">
+      <size>
+       <width>40</width>
+       <height>20</height>
+      </size>
+     </property>
+    </spacer>
+   </item>
+   <item row="3" column="0" colspan="2">
     <widget class="QCheckBox" name="opt_preprocess_html">
      <property name="text">
       <string>&amp;Preprocess input file to possibly improve structure detection</string>
@@ -153,5 +147,38 @@
   </customwidget>
  </customwidgets>
  <resources/>
- <connections/>
+ <connections>
+  <connection>
+   <sender>opt_preprocess_html</sender>
+   <signal>toggled(bool)</signal>
+   <receiver>opt_html_unwrap_factor</receiver>
+   <slot>setEnabled(bool)</slot>
+   <hints>
+    <hint type="sourcelabel">
+     <x>328</x>
+     <y>87</y>
+    </hint>
+    <hint type="destinationlabel">
+     <x>481</x>
+     <y>113</y>
+    </hint>
+   </hints>
+  </connection>
+  <connection>
+   <sender>opt_preprocess_html</sender>
+   <signal>toggled(bool)</signal>
+   <receiver>huf_label</receiver>
+   <slot>setEnabled(bool)</slot>
+   <hints>
+    <hint type="sourcelabel">
+     <x>295</x>
+     <y>88</y>
+    </hint>
+    <hint type="destinationlabel">
+     <x>291</x>
+     <y>105</y>
+    </hint>
+   </hints>
+  </connection>
+ </connections>
 </ui>